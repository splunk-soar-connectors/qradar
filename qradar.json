{
    "appid": "6cf34589-6947-409f-b776-e8fa62e01509",
    "name": "QRadar",
<<<<<<< HEAD
    "description": "This app supports investigative and ingestion actions on an IBM QRadar device",
    "type": "siem",
    "publisher": "Phantom",
    "main_module": "qradar_connector.pyc",
    "app_version": "1.2.43",
    "utctime_updated": "2018-01-24T22:35:19.000000Z",
=======
    "description": "This app supports investigative actions like 'get events' and 'get flows' on an IBM QRadar device. It also supports ingesting Incidents and Events into Phantom containers and artifacts",
    "type": "siem",
    "publisher": "Phantom",
    "main_module": "qradar_connector.pyc",
    "app_version": "1.2.45",
    "utctime_updated": "2018-02-02T21:33:00.000000Z",
>>>>>>> 35128476
    "package_name": "phantom_qradar",
    "product_vendor": "IBM",
    "product_name": "QRadar",
    "product_version_regex": ".*",
<<<<<<< HEAD
    "min_phantom_version": "3.0.251",
    "logo": "qradar.png",
=======
    "min_phantom_version": "3.0.190",
    "logo": "logo_ibmqradar.svg",
    "logo_dark": "logo_ibmqradar_dark.svg",
>>>>>>> 35128476
    "license": "Copyright (c) Phantom Cyber Corporation, 2015-2018",
    "app_config_render": "default",
    "configuration": {
        "device": {
            "data_type": "string",
            "order": 0,
            "description": "Server IP/Hostname",
            "required": true
        },
        "verify_server_cert": {
            "data_type": "boolean",
            "description": "Verify server certificate",
            "required": true,
            "order": 1,
            "default": false
        },
        "username": {
            "data_type": "string",
            "order": 2,
            "description": "Username",
            "required": false
        },
        "password": {
            "data_type": "password",
            "order": 3,
            "description": "Password",
            "required": false
        },
        "authorization_token": {
            "data_type": "string",
            "order": 4,
            "description": "Auth Token for QRadar REST API calls",
            "required": false
<<<<<<< HEAD
        },
        "timezone": {
            "data_type": "timezone",
            "order": 5,
            "description": "Timezone",
            "required": true
        },
        "add_to_resolved": {
            "data_type": "boolean",
            "order": 6,
            "description": "Ingest artifacts into closed/resolved containers?",
            "required": false,
            "default": false
        },
        "artifact_max": {
            "data_type": "numeric",
            "order": 7,
            "description": "Maximum number of artifacts to ingest on poll",
            "required": false,
            "default": "1000"
=======
        },
        "timezone": {
            "data_type": "timezone",
            "order": 5,
            "description": "Timezone",
            "required": true
>>>>>>> 35128476
        }
    },
    "app_config": {
        "interval_days": {
            "data_type": "numeric",
            "order": 0,
            "description": "Interval (days) used during 'Poll Now'",
            "value": "5",
            "required": false
        }
    },
    "actions": [
        {
            "action": "test connectivity",
            "description": "Validate the asset configuration for connectivity. This action runs a quick query on the device to check the connection and credentials.",
            "type": "test",
            "identifier": "test_asset_connectivity",
            "read_only": true,
            "parameters": {},
            "output": [],
            "versions": "EQ(*)"
        },
        {
            "action": "list offenses",
            "description": "Get a list of offenses",
            "type": "investigate",
            "identifier": "list_offenses",
            "read_only": true,
            "parameters": {
                "start_time": {
                    "data_type": "numeric",
                    "order": 0,
                    "description": "Start of time range, in epoch time (milliseconds)",
                    "verbose": "If not specified, the default is past 10 days"
                },
                "end_time": {
                    "data_type": "numeric",
                    "order": 1,
                    "description": "End of time range, in epoch time (milliseconds)",
                    "verbose": "If not specified, the default is now"
                },
                "count": {
                    "data_type": "numeric",
                    "order": 2,
                    "description": "Number of offenses to retrieve",
                    "verbose": "If not specified, the default is 100",
                    "default": 100
                },
                "offense_id": {
                    "data_type": "numeric",
                    "order": 3,
                    "description": "Id of offenses to restrict to",
                    "contains": [
                        "qradar offense id"
                    ],
                    "allow_list": true
                }
            },
            "render": {
                "type": "table",
                "width": 12,
                "height": 5,
                "title": "Offenses List"
            },
            "output": [
                {
<<<<<<< HEAD
=======
                    "data_path": "action_result.summary",
                    "data_type": "string"
                },
                {
>>>>>>> 35128476
                    "data_path": "action_result.status",
                    "data_type": "string"
                },
                {
                    "data_path": "action_result.parameter.count",
                    "data_type": "numeric"
                },
                {
<<<<<<< HEAD
                    "data_path": "action_result.parameter.end_time",
=======
                    "data_path": "action_result.parameter.start_time",
>>>>>>> 35128476
                    "data_type": "numeric"
                },
                {
                    "data_path": "action_result.parameter.offense_id",
                    "data_type": "numeric",
                    "contains": [
                        "qradar offense id"
                    ]
                },
                {
<<<<<<< HEAD
                    "data_path": "action_result.parameter.start_time",
                    "data_type": "numeric"
                },
                {
                    "data_path": "action_result.data.*.categories",
                    "data_type": "string"
                },
                {
                    "data_path": "action_result.data.*.category_count",
                    "data_type": "numeric"
                },
                {
                    "data_path": "action_result.data.*.close_time",
                    "data_type": "numeric",
                    "column_name": "Close Time",
                    "column_order": 9
                },
                {
                    "data_path": "action_result.data.*.closing_reason_id",
                    "data_type": "numeric",
                    "column_name": "Closing Reason Id",
                    "column_order": 11
                },
                {
                    "data_path": "action_result.data.*.closing_user",
                    "data_type": "string",
                    "column_name": "Closing User",
                    "column_order": 10
                },
                {
                    "data_path": "action_result.data.*.credibility",
                    "data_type": "numeric"
=======
                    "data_path": "action_result.parameter.end_time",
                    "data_type": "numeric"
                },
                {
                    "data_path": "action_result.data.*.id",
                    "data_type": "numeric",
                    "contains": [
                        "qradar offense id"
                    ],
                    "column_name": "Offense Id",
                    "column_order": 0
                },
                {
                    "data_path": "action_result.data.*.offense_source",
                    "data_type": "string",
                    "column_name": "Offense Source",
                    "contains": [
                        "ip"
                    ],
                    "column_order": 1
                },
                {
                    "data_path": "action_result.data.*.status",
                    "data_type": "string",
                    "column_name": "Status",
                    "column_order": 2
                },
                {
                    "data_path": "action_result.data.*.source_network",
                    "data_type": "string",
                    "column_name": "Source Network",
                    "column_order": 3
>>>>>>> 35128476
                },
                {
                    "data_path": "action_result.data.*.description",
                    "data_type": "string",
                    "column_name": "Description",
                    "column_order": 4
                },
                {
<<<<<<< HEAD
                    "data_path": "action_result.data.*.destination_networks",
                    "data_type": "string"
                },
                {
                    "data_path": "action_result.data.*.device_count",
                    "data_type": "numeric"
=======
                    "data_path": "action_result.data.*.inactive",
                    "data_type": "boolean",
                    "column_name": "Inactive",
                    "column_order": 5
>>>>>>> 35128476
                },
                {
                    "data_path": "action_result.data.*.event_count",
                    "data_type": "numeric",
                    "column_name": "Event Count",
                    "column_order": 6
                },
                {
                    "data_path": "action_result.data.*.flow_count",
                    "data_type": "numeric",
                    "column_name": "Flow Count",
                    "column_order": 7
                },
                {
<<<<<<< HEAD
                    "data_path": "action_result.data.*.follow_up",
                    "data_type": "boolean",
                    "column_name": "Follow Up",
                    "column_order": 14
                },
                {
                    "data_path": "action_result.data.*.id",
                    "data_type": "numeric",
                    "contains": [
                        "qradar offense id"
                    ],
                    "column_name": "Offense Id",
                    "column_order": 0
                },
                {
                    "data_path": "action_result.data.*.inactive",
                    "data_type": "boolean",
                    "column_name": "Inactive",
                    "column_order": 5
=======
                    "data_path": "action_result.data.*.start_time",
                    "data_type": "numeric",
                    "column_name": "Start Time",
                    "column_order": 8
                },
                {
                    "data_path": "action_result.data.*.close_time",
                    "data_type": "numeric",
                    "column_name": "Close Time",
                    "column_order": 9
                },
                {
                    "data_path": "action_result.data.*.closing_user",
                    "data_type": "string",
                    "column_name": "Closing User",
                    "column_order": 10
                },
                {
                    "data_path": "action_result.data.*.closing_reason_id",
                    "data_type": "numeric",
                    "column_name": "Closing Reason Id",
                    "column_order": 11
                },
                {
                    "data_path": "action_result.data.*.severity",
                    "data_type": "numeric",
                    "column_name": "Severity",
                    "column_order": 12
>>>>>>> 35128476
                },
                {
                    "data_path": "action_result.data.*.last_updated_time",
                    "data_type": "numeric",
                    "column_name": "Last Updated Time",
                    "column_order": 13
                },
                {
<<<<<<< HEAD
                    "data_path": "action_result.data.*.local_destination_count",
                    "data_type": "numeric"
=======
                    "data_path": "action_result.data.*.follow_up",
                    "data_type": "boolean",
                    "column_name": "Follow Up",
                    "column_order": 14
>>>>>>> 35128476
                },
                {
                    "data_path": "action_result.data.*.magnitude",
                    "data_type": "numeric",
                    "column_name": "Magnitude",
                    "column_order": 15
                },
                {
<<<<<<< HEAD
                    "data_path": "action_result.data.*.offense_source",
                    "data_type": "string",
                    "column_name": "Offense Source",
                    "contains": [
                        "ip"
                    ],
                    "column_order": 1
                },
                {
                    "data_path": "action_result.data.*.offense_type",
                    "data_type": "numeric"
                },
                {
                    "data_path": "action_result.data.*.policy_category_count",
                    "data_type": "numeric"
                },
                {
                    "data_path": "action_result.data.*.protected",
                    "data_type": "boolean"
                },
                {
                    "data_path": "action_result.data.*.relevance",
                    "data_type": "numeric"
                },
                {
                    "data_path": "action_result.data.*.remote_destination_count",
                    "data_type": "numeric"
                },
                {
                    "data_path": "action_result.data.*.security_category_count",
                    "data_type": "numeric"
                },
                {
                    "data_path": "action_result.data.*.severity",
                    "data_type": "numeric",
                    "column_name": "Severity",
                    "column_order": 12
                },
                {
                    "data_path": "action_result.data.*.source_count",
                    "data_type": "numeric"
                },
                {
                    "data_path": "action_result.data.*.source_network",
                    "data_type": "string",
                    "column_name": "Source Network",
                    "column_order": 3
                },
                {
                    "data_path": "action_result.data.*.start_time",
                    "data_type": "numeric",
                    "column_name": "Start Time",
                    "column_order": 8
                },
                {
                    "data_path": "action_result.data.*.status",
                    "data_type": "string",
                    "column_name": "Status",
                    "column_order": 2
=======
                    "data_path": "action_result.data.*.offense_type",
                    "data_type": "numeric"
                },
                {
                    "data_path": "action_result.data.*.categories",
                    "data_type": "string"
                },
                {
                    "data_path": "action_result.data.*.category_count",
                    "data_type": "numeric"
                },
                {
                    "data_path": "action_result.data.*.credibility",
                    "data_type": "numeric"
                },
                {
                    "data_path": "action_result.data.*.destination_networks",
                    "data_type": "string"
                },
                {
                    "data_path": "action_result.data.*.device_count",
                    "data_type": "numeric"
                },
                {
                    "data_path": "action_result.data.*.local_destination_count",
                    "data_type": "numeric"
                },
                {
                    "data_path": "action_result.data.*.policy_category_count",
                    "data_type": "numeric"
                },
                {
                    "data_path": "action_result.data.*.protected",
                    "data_type": "boolean"
                },
                {
                    "data_path": "action_result.data.*.relevance",
                    "data_type": "numeric"
                },
                {
                    "data_path": "action_result.data.*.remote_destination_count",
                    "data_type": "numeric"
                },
                {
                    "data_path": "action_result.data.*.security_category_count",
                    "data_type": "numeric"
                },
                {
                    "data_path": "action_result.data.*.source_count",
                    "data_type": "numeric"
>>>>>>> 35128476
                },
                {
                    "data_path": "action_result.data.*.username_count",
                    "data_type": "numeric"
                },
                {
<<<<<<< HEAD
                    "data_path": "action_result.summary",
=======
                    "data_path": " action_result.data.*.assigned_to",
>>>>>>> 35128476
                    "data_type": "string"
                },
                {
                    "data_path": "summary.total_objects",
                    "data_type": "numeric"
                },
                {
                    "data_path": "summary.total_objects_successful",
                    "data_type": "numeric"
                }
            ],
            "versions": "EQ(*)"
        },
        {
            "action": "get events",
            "description": "Get events belonging to an offense",
            "type": "investigate",
            "identifier": "get_events",
            "read_only": true,
            "parameters": {
                "offense_id": {
                    "data_type": "numeric",
                    "order": 0,
                    "description": "Offense ID to get events of",
                    "verbose": "Only events belonging to this offense will be returned",
                    "contains": [
                        "qradar offense id"
                    ],
                    "primary": true
                },
                "ph": {
                    "data_type": "ph",
                    "order": 1
                },
                "start_time": {
                    "data_type": "numeric",
                    "order": 2,
                    "description": "Start of time range, in epoch time (milliseconds)",
                    "verbose": "If not specified, the default is past 10 days"
                },
                "end_time": {
                    "data_type": "numeric",
                    "order": 3,
                    "description": "End of time range, in epoch time (milliseconds)",
                    "verbose": "If not specified, the default is now"
                },
                "count": {
                    "data_type": "numeric",
                    "order": 4,
                    "description": "Number of events to retrieve",
                    "verbose": "If not specified, the default is 100",
                    "default": 100
                },
                "fields_filter": {
                    "data_type": "string",
                    "order": 5,
                    "description": "Filter on event field values",
                    "verbose": "Use this parameter to restrict the events returned that match the filter. For e.g. destinationip='10.10.0.52' and protocolid='6'"
                }
            },
            "render": {
                "type": "table",
                "width": 12,
                "height": 5,
                "title": "List Events"
            },
            "output": [
                {
                    "data_path": "action_result.status",
                    "data_type": "string"
                },
                {
                    "data_path": "action_result.parameter.count",
                    "data_type": "numeric"
                },
                {
<<<<<<< HEAD
                    "data_path": "action_result.parameter.end_time",
=======
                    "data_path": "action_result.parameter.start_time",
>>>>>>> 35128476
                    "data_type": "numeric"
                },
                {
                    "data_path": "action_result.parameter.fields_filter",
                    "data_type": "string"
                },
                {
<<<<<<< HEAD
=======
                    "data_path": "action_result.parameter.end_time",
                    "data_type": "numeric"
                },
                {
>>>>>>> 35128476
                    "data_path": "action_result.parameter.offense_id",
                    "data_type": "numeric",
                    "contains": [
                        "qradar offense id"
                    ]
                },
                {
<<<<<<< HEAD
                    "data_path": "action_result.parameter.start_time",
                    "data_type": "numeric"
                },
                {
                    "data_path": "action_result.data.*.AccountDomain",
                    "data_type": "string",
                    "contains": [
                        "domain"
                    ]
                },
                {
                    "data_path": "action_result.data.*.Application",
                    "data_type": "string"
                },
                {
                    "data_path": "action_result.data.*.Bytes",
                    "data_type": "numeric"
                },
                {
                    "data_path": "action_result.data.*.BytesReceived",
                    "data_type": "numeric"
                },
                {
                    "data_path": "action_result.data.*.BytesSent",
                    "data_type": "numeric"
=======
                    "data_path": "action_result.data.*.sourceip",
                    "data_type": "string",
                    "column_name": "Source IP",
                    "column_order": 0,
                    "contains": [
                        "ip"
                    ]
                },
                {
                    "data_path": "action_result.data.*.Source Host Name",
                    "data_type": "string",
                    "column_name": "Source host name",
                    "column_order": 1,
                    "contains": [
                        "host name"
                    ]
                },
                {
                    "data_path": "action_result.data.*.sourceport",
                    "data_type": "string",
                    "column_name": "Source Port",
                    "column_order": 2,
                    "contains": [
                        "port"
                    ]
                },
                {
                    "data_path": "action_result.data.*.destinationip",
                    "data_type": "string",
                    "column_name": "Destination IP",
                    "column_order": 3,
                    "contains": [
                        "ip"
                    ]
>>>>>>> 35128476
                },
                {
                    "data_path": "action_result.data.*.Destination Host Name",
                    "data_type": "string",
                    "column_name": "Dest Host Name",
                    "column_order": 4,
                    "contains": [
                        "host name"
                    ]
                },
                {
<<<<<<< HEAD
                    "data_path": "action_result.data.*.EventID",
                    "data_type": "string"
                },
                {
                    "data_path": "action_result.data.*.File Hash",
                    "data_type": "string"
                },
                {
                    "data_path": "action_result.data.*.File ID",
                    "data_type": "string"
                },
                {
                    "data_path": "action_result.data.*.File Path",
                    "data_type": "string"
                },
                {
                    "data_path": "action_result.data.*.Filename",
                    "data_type": "string"
=======
                    "data_path": "action_result.data.*.destinationport",
                    "data_type": "string",
                    "column_name": "Destination Port",
                    "column_order": 5,
                    "contains": [
                        "port"
                    ]
                },
                {
                    "data_path": "action_result.data.*.qidname_qid",
                    "data_type": "string",
                    "column_name": "Event Name",
                    "column_order": 6
                },
                {
                    "data_path": "action_result.data.*.categoryname_category",
                    "data_type": "string",
                    "column_name": "Category Name",
                    "column_order": 7
                },
                {
                    "data_path": "action_result.data.*.eventcount",
                    "data_type": "string",
                    "column_name": "Event Count",
                    "column_order": 8
                },
                {
                    "data_path": "action_result.data.*.starttime",
                    "data_type": "string",
                    "column_name": "Start Time",
                    "column_order": 9
                },
                {
                    "data_path": "action_result.data.*.endtime",
                    "data_type": "string",
                    "column_name": "End Time",
                    "column_order": 10
>>>>>>> 35128476
                },
                {
                    "data_path": "action_result.data.*.Hostname",
                    "data_type": "string",
                    "contains": [
                        "host name"
                    ],
                    "column_name": "Host Name",
                    "column_order": 11
                },
                {
<<<<<<< HEAD
                    "data_path": "action_result.data.*.Installer Filename",
                    "data_type": "string"
                },
                {
                    "data_path": "action_result.data.*.Message",
                    "data_type": "numeric"
                },
                {
                    "data_path": "action_result.data.*.Source Host Name",
                    "data_type": "string",
                    "column_name": "Source host name",
                    "column_order": 1,
                    "contains": [
                        "host name"
                    ]
                },
                {
                    "data_path": "action_result.data.*.categoryname_category",
                    "data_type": "string",
                    "column_name": "Category Name",
                    "column_order": 7
                },
                {
                    "data_path": "action_result.data.*.destinationaddress",
=======
                    "data_path": "action_result.data.*.username",
                    "data_type": "string",
                    "contains": [
                        "user name"
                    ],
                    "column_name": "User Name",
                    "column_order": 13
                },
                {
                    "data_path": "action_result.data.*.hostname_logsourceid",
                    "data_type": "string",
                    "column_name": "Log Source Host Name",
                    "column_order": 14
                },
                {
                    "data_path": "action_result.data.*.logsourcegroupname_logsourceid",
                    "data_type": "string"
                },
                {
                    "data_path": "action_result.data.*.logsourcename_logsourceid",
                    "data_type": "string"
                },
                {
                    "data_path": "action_result.data.*.destinationaddress",
                    "data_type": "string",
                    "contains": [
                        "ip"
                    ]
                },
                {
                    "data_path": "action_result.data.*.sourcev6",
                    "data_type": "string"
                },
                {
                    "data_path": "action_result.data.*.identityip",
>>>>>>> 35128476
                    "data_type": "string",
                    "contains": [
                        "ip"
                    ]
                },
                {
<<<<<<< HEAD
                    "data_path": "action_result.data.*.destinationip",
                    "data_type": "string",
                    "column_name": "Destination IP",
                    "column_order": 3,
=======
                    "data_path": "action_result.data.*.sourceaddress",
                    "data_type": "string",
>>>>>>> 35128476
                    "contains": [
                        "ip"
                    ]
                },
                {
<<<<<<< HEAD
                    "data_path": "action_result.data.*.destinationmac",
                    "data_type": "string"
                },
                {
                    "data_path": "action_result.data.*.destinationport",
                    "data_type": "string",
                    "column_name": "Destination Port",
                    "column_order": 5,
                    "contains": [
                        "port"
                    ]
                },
                {
                    "data_path": "action_result.data.*.endtime",
                    "data_type": "string",
                    "column_name": "End Time",
                    "column_order": 10
                },
                {
                    "data_path": "action_result.data.*.eventcount",
                    "data_type": "string",
                    "column_name": "Event Count",
                    "column_order": 8
                },
                {
                    "data_path": "action_result.data.*.eventdirection",
                    "data_type": "string"
                },
                {
                    "data_path": "action_result.data.*.hostname_logsourceid",
                    "data_type": "string",
                    "column_name": "Log Source Host Name",
                    "column_order": 14
                },
                {
                    "data_path": "action_result.data.*.identityip",
                    "data_type": "string",
                    "contains": [
                        "ip"
                    ]
                },
                {
                    "data_path": "action_result.data.*.logsourcegroupname_logsourceid",
                    "data_type": "string"
                },
                {
                    "data_path": "action_result.data.*.logsourceid",
                    "data_type": "string"
                },
                {
                    "data_path": "action_result.data.*.logsourcename_logsourceid",
=======
                    "data_path": "action_result.data.*.AccountDomain",
                    "data_type": "string",
                    "contains": [
                        "domain"
                    ]
                },
                {
                    "data_path": "action_result.summary.total_events",
                    "data_type": "numeric"
                },
                {
                    "data_path": "action_result.data.*.Application",
                    "data_type": "string"
                },
                {
                    "data_path": "action_result.data.*.EventID",
                    "data_type": "string"
                },
                {
                    "data_path": "action_result.data.*.File Hash",
                    "data_type": "string"
                },
                {
                    "data_path": "action_result.data.*.File ID",
                    "data_type": "string"
                },
                {
                    "data_path": "action_result.data.*.File Path",
                    "data_type": "string"
                },
                {
                    "data_path": "action_result.data.*.Filename",
                    "data_type": "string"
                },
                {
                    "data_path": "action_result.data.*.Installer Filename",
>>>>>>> 35128476
                    "data_type": "string"
                },
                {
                    "data_path": "action_result.data.*.protocolname_protocolid",
                    "data_type": "string"
                },
                {
<<<<<<< HEAD
                    "data_path": "action_result.data.*.qid",
                    "data_type": "string"
                },
                {
                    "data_path": "action_result.data.*.qidname_qid",
                    "data_type": "string",
                    "column_name": "Event Name",
                    "column_order": 6
                },
                {
                    "data_path": "action_result.data.*.relevance",
                    "data_type": "string"
                },
                {
                    "data_path": "action_result.data.*.severity",
                    "data_type": "string"
                },
                {
                    "data_path": "action_result.data.*.sourceaddress",
                    "data_type": "string",
                    "contains": [
                        "ip"
                    ]
                },
                {
                    "data_path": "action_result.data.*.sourceip",
                    "data_type": "string",
                    "column_name": "Source IP",
                    "column_order": 0,
                    "contains": [
                        "ip"
                    ]
=======
                    "data_path": "action_result.data.*.destinationmac",
                    "data_type": "string"
                },
                {
                    "data_path": "action_result.data.*.eventdirection",
                    "data_type": "string"
                },
                {
                    "data_path": "action_result.data.*.logsourceid",
                    "data_type": "string"
                },
                {
                    "data_path": "action_result.data.*.qid",
                    "data_type": "string"
                },
                {
                    "data_path": "action_result.data.*.relevance",
                    "data_type": "string"
                },
                {
                    "data_path": "action_result.data.*.severity",
                    "data_type": "string"
>>>>>>> 35128476
                },
                {
                    "data_path": "action_result.data.*.sourcemac",
                    "data_type": "string"
                },
                {
<<<<<<< HEAD
                    "data_path": "action_result.data.*.sourceport",
                    "data_type": "string",
                    "column_name": "Source Port",
                    "column_order": 2,
                    "contains": [
                        "port"
                    ]
                },
                {
                    "data_path": "action_result.data.*.sourcev6",
                    "data_type": "string"
                },
                {
                    "data_path": "action_result.data.*.starttime",
                    "data_type": "string",
                    "column_name": "Start Time",
                    "column_order": 9
                },
                {
                    "data_path": "action_result.data.*.username",
                    "data_type": "string",
                    "contains": [
                        "user name"
                    ],
                    "column_name": "User Name",
                    "column_order": 13
                },
                {
                    "data_path": "action_result.summary.total_events",
=======
                    "data_path": "action_result.data.*.BytesReceived",
                    "data_type": "numeric"
                },
                {
                    "data_path": "action_result.data.*.Bytes",
                    "data_type": "numeric"
                },
                {
                    "data_path": "action_result.data.*.BytesSent",
                    "data_type": "numeric"
                },
                {
                    "data_path": "action_result.data.*.Message",
>>>>>>> 35128476
                    "data_type": "numeric"
                },
                {
                    "data_path": "summary.total_objects",
                    "data_type": "numeric"
                },
                {
                    "data_path": "summary.total_objects_successful",
                    "data_type": "numeric"
                }
            ],
            "versions": "EQ(*)"
        },
        {
            "action": "get flows",
            "description": "Get flows that make up an offense for a particular IP",
            "type": "investigate",
            "identifier": "get_flows",
            "read_only": true,
            "parameters": {
                "ip": {
                    "data_type": "string",
                    "order": 0,
                    "description": "IP to get all the flows of",
                    "primary": true,
                    "required": false,
                    "contains": [
                        "ip"
                    ]
                },
                "offense_id": {
                    "data_type": "numeric",
                    "order": 1,
                    "description": "Offense ID",
                    "verbose": "Only flows belonging to this offense will be returned",
                    "contains": [
                        "qradar offense id"
                    ]
                },
                "start_time": {
                    "data_type": "numeric",
                    "order": 2,
                    "description": "Start of time range, in epoch time (milliseconds)",
                    "verbose": "If not specified, the default is past 10 days"
                },
                "end_time": {
                    "data_type": "numeric",
                    "order": 3,
                    "description": "End of time range, in epoch time (milliseconds)",
                    "verbose": "If not specified, the default is now"
                },
                "count": {
                    "data_type": "numeric",
                    "order": 4,
                    "description": "Number of flows to retrieve",
                    "verbose": "If not specified, the default is 100",
                    "default": 100
                },
                "fields_filter": {
                    "data_type": "string",
                    "order": 5,
                    "description": "Filter on flow field values",
                    "verbose": "Use this parameter to restrict the flows returned. For e.g. protocolid='6'"
                }
            },
            "render": {
                "type": "table",
                "width": 12,
                "height": 5,
                "title": "List Flows"
            },
            "output": [
                {
                    "data_path": "action_result.status",
                    "data_type": "string"
                },
                {
                    "data_path": "action_result.parameter.count",
                    "data_type": "numeric"
                },
                {
<<<<<<< HEAD
                    "data_path": "action_result.parameter.end_time",
=======
                    "data_path": "action_result.parameter.ip",
                    "data_type": "string",
                    "contains": [
                        "ip"
                    ]
                },
                {
                    "data_path": "action_result.parameter.start_time",
>>>>>>> 35128476
                    "data_type": "numeric"
                },
                {
                    "data_path": "action_result.parameter.fields_filter",
                    "data_type": "string"
                },
                {
<<<<<<< HEAD
                    "data_path": "action_result.parameter.ip",
                    "data_type": "string",
                    "contains": [
                        "ip"
                    ]
=======
                    "data_path": "action_result.parameter.end_time",
                    "data_type": "numeric"
>>>>>>> 35128476
                },
                {
                    "data_path": "action_result.parameter.offense_id",
                    "data_type": "numeric",
                    "contains": [
                        "qradar offense id"
                    ]
                },
                {
<<<<<<< HEAD
                    "data_path": "action_result.parameter.start_time",
                    "data_type": "numeric"
=======
                    "data_path": "action_result.data.*.sourceip",
                    "data_type": "string",
                    "contains": [
                        "ip"
                    ],
                    "column_name": "Source IP",
                    "column_order": 0
                },
                {
                    "data_path": "action_result.data.*.sourceport",
                    "data_type": "string",
                    "column_name": "Source Port",
                    "column_order": 1
                },
                {
                    "data_path": "action_result.data.*.protocolname_protocolid",
                    "data_type": "string",
                    "column_name": "Protocol",
                    "column_order": 2
                },
                {
                    "data_path": "action_result.data.*.destinationip",
                    "data_type": "string",
                    "contains": [
                        "ip"
                    ],
                    "column_name": "Destination IP",
                    "column_order": 3
                },
                {
                    "data_path": "action_result.data.*.destinationport",
                    "data_type": "string",
                    "contains": [
                        "port"
                    ],
                    "column_name": "Destination Port",
                    "column_order": 4
                },
                {
                    "data_path": "action_result.data.*.destinationpackets",
                    "data_type": "string",
                    "column_name": "Packets to dest",
                    "column_order": 5
                },
                {
                    "data_path": "action_result.data.*.destinationbytes",
                    "data_type": "string",
                    "column_name": "Bytes to dest",
                    "column_order": 6
                },
                {
                    "data_path": "action_result.data.*.sourcepackets",
                    "data_type": "string",
                    "column_name": "Packets to src",
                    "column_order": 7
                },
                {
                    "data_path": "action_result.data.*.sourcebytes",
                    "data_type": "string",
                    "column_name": "Bytes to src",
                    "column_order": 8
                },
                {
                    "data_path": "action_result.data.*.firstpackettime",
                    "data_type": "string",
                    "column_name": "First Packet Time",
                    "column_order": 9
                },
                {
                    "data_path": "action_result.data.*.lastpackettime",
                    "data_type": "string",
                    "column_name": "Last Packet Time",
                    "column_order": 10
                },
                {
                    "data_path": "action_result.data.*.applicationname_applicationid",
                    "data_type": "string",
                    "column_name": "Application Name",
                    "column_order": 12
                },
                {
                    "data_path": "action_result.data.*.categoryname_category",
                    "data_type": "string",
                    "column_name": "Category Name",
                    "column_order": 13
                },
                {
                    "data_path": "action_result.data.*.destinationv6",
                    "data_type": "string",
                    "column_name": "Destination V6",
                    "column_order": 14
                },
                {
                    "data_path": "action_result.data.*.qidname_qid",
                    "data_type": "string",
                    "column_name": "QID Name",
                    "column_order": 16
                },
                {
                    "data_path": "action_result.data.*.sourcev6",
                    "data_type": "string"
                },
                {
                    "data_path": "action_result.data.*.hasoffense",
                    "data_type": "string"
                },
                {
                    "data_path": "action_result.data.*.starttime",
                    "data_type": "string"
                },
                {
                    "data_path": "action_result.data.*.destinationpayload",
                    "data_type": "string"
>>>>>>> 35128476
                },
                {
                    "data_path": "action_result.data.*.FTP Pass",
                    "data_type": "string"
                },
                {
                    "data_path": "action_result.data.*.FTP RETR File",
                    "data_type": "string"
                },
                {
                    "data_path": "action_result.data.*.FTP User",
                    "data_type": "string"
                },
                {
                    "data_path": "action_result.data.*.Google Search Terms",
                    "data_type": "string"
                },
                {
                    "data_path": "action_result.data.*.HTTP Content-Type",
                    "data_type": "string"
                },
                {
                    "data_path": "action_result.data.*.HTTP GET Request",
                    "data_type": "string"
                },
                {
                    "data_path": "action_result.data.*.HTTP Host",
                    "data_type": "string"
                },
                {
                    "data_path": "action_result.data.*.HTTP Referer",
                    "data_type": "string"
                },
                {
                    "data_path": "action_result.data.*.HTTP Response Code",
                    "data_type": "string"
                },
                {
                    "data_path": "action_result.data.*.HTTP Server",
                    "data_type": "string"
                },
                {
                    "data_path": "action_result.data.*.HTTP User-Agent",
                    "data_type": "string"
                },
                {
                    "data_path": "action_result.data.*.HTTP Version",
                    "data_type": "string"
                },
                {
                    "data_path": "action_result.data.*.SMTP From",
                    "data_type": "string"
                },
                {
                    "data_path": "action_result.data.*.SMTP HELO",
                    "data_type": "string"
                },
                {
                    "data_path": "action_result.data.*.SMTP To",
                    "data_type": "string"
                },
                {
                    "data_path": "action_result.data.*.applicationid",
                    "data_type": "string"
                },
                {
<<<<<<< HEAD
                    "data_path": "action_result.data.*.applicationname_applicationid",
                    "data_type": "string",
                    "column_name": "Application Name",
                    "column_order": 12
                },
                {
=======
>>>>>>> 35128476
                    "data_path": "action_result.data.*.category",
                    "data_type": "string"
                },
                {
<<<<<<< HEAD
                    "data_path": "action_result.data.*.categoryname_category",
                    "data_type": "string",
                    "column_name": "Category Name",
                    "column_order": 13
                },
                {
=======
>>>>>>> 35128476
                    "data_path": "action_result.data.*.credibility",
                    "data_type": "string"
                },
                {
                    "data_path": "action_result.data.*.destinationasn",
                    "data_type": "string"
                },
                {
<<<<<<< HEAD
                    "data_path": "action_result.data.*.destinationbytes",
                    "data_type": "string",
                    "column_name": "Bytes to dest",
                    "column_order": 6
                },
                {
=======
>>>>>>> 35128476
                    "data_path": "action_result.data.*.destinationdscp",
                    "data_type": "string"
                },
                {
                    "data_path": "action_result.data.*.destinationflags",
                    "data_type": "string"
                },
                {
                    "data_path": "action_result.data.*.destinationifindex",
                    "data_type": "string"
                },
                {
<<<<<<< HEAD
                    "data_path": "action_result.data.*.destinationip",
                    "data_type": "string",
                    "contains": [
                        "ip"
                    ],
                    "column_name": "Destination IP",
                    "column_order": 3
                },
                {
                    "data_path": "action_result.data.*.destinationpackets",
                    "data_type": "string",
                    "column_name": "Packets to dest",
                    "column_order": 5
                },
                {
                    "data_path": "action_result.data.*.destinationpayload",
                    "data_type": "string"
                },
                {
                    "data_path": "action_result.data.*.destinationport",
                    "data_type": "string",
                    "contains": [
                        "port"
                    ],
                    "column_name": "Destination Port",
                    "column_order": 4
                },
                {
=======
>>>>>>> 35128476
                    "data_path": "action_result.data.*.destinationprecedence",
                    "data_type": "string"
                },
                {
<<<<<<< HEAD
                    "data_path": "action_result.data.*.destinationv6",
                    "data_type": "string",
                    "column_name": "Destination V6",
                    "column_order": 14
                },
                {
                    "data_path": "action_result.data.*.firstpackettime",
                    "data_type": "string",
                    "column_name": "First Packet Time",
                    "column_order": 9
                },
                {
=======
>>>>>>> 35128476
                    "data_path": "action_result.data.*.flowbias",
                    "data_type": "string"
                },
                {
                    "data_path": "action_result.data.*.flowdirection",
                    "data_type": "string"
                },
                {
                    "data_path": "action_result.data.*.flowinterface",
                    "data_type": "string"
                },
                {
                    "data_path": "action_result.data.*.flowinterfaceid",
                    "data_type": "string"
                },
                {
                    "data_path": "action_result.data.*.flowsource",
                    "data_type": "string"
                },
                {
                    "data_path": "action_result.data.*.flowtype",
                    "data_type": "string"
                },
                {
                    "data_path": "action_result.data.*.fullmatchlist",
                    "data_type": "string"
                },
                {
                    "data_path": "action_result.data.*.geographic",
                    "data_type": "string"
                },
                {
                    "data_path": "action_result.data.*.hasdestinationpayload",
                    "data_type": "string"
                },
                {
<<<<<<< HEAD
                    "data_path": "action_result.data.*.hasoffense",
                    "data_type": "string"
                },
                {
=======
>>>>>>> 35128476
                    "data_path": "action_result.data.*.hassourcepayload",
                    "data_type": "string"
                },
                {
                    "data_path": "action_result.data.*.icmpcode",
                    "data_type": "string"
                },
                {
                    "data_path": "action_result.data.*.icmptype",
                    "data_type": "string"
                },
                {
                    "data_path": "action_result.data.*.intervalid",
                    "data_type": "string"
                },
                {
                    "data_path": "action_result.data.*.isduplicate",
                    "data_type": "string"
                },
                {
<<<<<<< HEAD
                    "data_path": "action_result.data.*.lastpackettime",
                    "data_type": "string",
                    "column_name": "Last Packet Time",
                    "column_order": 10
                },
                {
=======
>>>>>>> 35128476
                    "data_path": "action_result.data.*.partialmatchlist",
                    "data_type": "string"
                },
                {
                    "data_path": "action_result.data.*.processorid",
                    "data_type": "string"
                },
                {
                    "data_path": "action_result.data.*.protocolid",
                    "data_type": "string"
                },
                {
<<<<<<< HEAD
                    "data_path": "action_result.data.*.protocolname_protocolid",
                    "data_type": "string",
                    "column_name": "Protocol",
                    "column_order": 2
                },
                {
=======
>>>>>>> 35128476
                    "data_path": "action_result.data.*.qid",
                    "data_type": "string"
                },
                {
<<<<<<< HEAD
                    "data_path": "action_result.data.*.qidname_qid",
                    "data_type": "string",
                    "column_name": "QID Name",
                    "column_order": 16
                },
                {
=======
>>>>>>> 35128476
                    "data_path": "action_result.data.*.relevance",
                    "data_type": "string"
                },
                {
                    "data_path": "action_result.data.*.retentionbucket",
                    "data_type": "string"
                },
                {
                    "data_path": "action_result.data.*.severity",
                    "data_type": "string"
                },
                {
                    "data_path": "action_result.data.*.sourceasn",
                    "data_type": "string"
                },
                {
<<<<<<< HEAD
                    "data_path": "action_result.data.*.sourcebytes",
                    "data_type": "string",
                    "column_name": "Bytes to src",
                    "column_order": 8
                },
                {
=======
>>>>>>> 35128476
                    "data_path": "action_result.data.*.sourcedscp",
                    "data_type": "string"
                },
                {
                    "data_path": "action_result.data.*.sourceflags",
                    "data_type": "string"
                },
                {
                    "data_path": "action_result.data.*.sourceifindex",
                    "data_type": "string"
                },
                {
<<<<<<< HEAD
                    "data_path": "action_result.data.*.sourceip",
                    "data_type": "string",
                    "contains": [
                        "ip"
                    ],
                    "column_name": "Source IP",
                    "column_order": 0
                },
                {
                    "data_path": "action_result.data.*.sourcepackets",
                    "data_type": "string",
                    "column_name": "Packets to src",
                    "column_order": 7
                },
                {
=======
>>>>>>> 35128476
                    "data_path": "action_result.data.*.sourcepayload",
                    "data_type": "string"
                },
                {
<<<<<<< HEAD
                    "data_path": "action_result.data.*.sourceport",
                    "data_type": "string",
                    "column_name": "Source Port",
                    "column_order": 1
                },
                {
=======
>>>>>>> 35128476
                    "data_path": "action_result.data.*.sourceprecedence",
                    "data_type": "string"
                },
                {
<<<<<<< HEAD
                    "data_path": "action_result.data.*.sourcev6",
                    "data_type": "string"
                },
                {
                    "data_path": "action_result.data.*.starttime",
                    "data_type": "string"
                },
                {
=======
>>>>>>> 35128476
                    "data_path": "action_result.data.*.viewobjectpair",
                    "data_type": "string"
                },
                {
                    "data_path": "action_result.summary.total_flows",
                    "data_type": "numeric"
                },
                {
                    "data_path": "summary.total_objects",
                    "data_type": "numeric"
                },
                {
                    "data_path": "summary.total_objects_successful",
                    "data_type": "numeric"
                }
            ],
            "versions": "EQ(*)"
        },
        {
            "action": "offense details",
            "description": "Get details about an offense.",
            "type": "investigate",
            "identifier": "offense_details",
            "read_only": true,
            "parameters": {
                "offense_id": {
                    "data_type": "numeric",
                    "order": 0,
                    "description": "Offense ID to get the details of",
                    "contains": [
                        "qradar offense id"
                    ],
                    "required": true,
                    "primary": true
                }
            },
            "render": {
                "type": "table",
                "width": 12,
                "height": 5,
                "title": "Offenses Details"
            },
            "output": [
                {
<<<<<<< HEAD
=======
                    "data_path": "action_result.summary",
                    "data_type": "string"
                },
                {
>>>>>>> 35128476
                    "data_path": "action_result.status",
                    "data_type": "string"
                },
                {
                    "data_path": "action_result.parameter.offense_id",
                    "data_type": "numeric",
                    "contains": [
                        "qradar offense id"
                    ]
                },
                {
<<<<<<< HEAD
                    "data_path": "action_result.data.*.categories",
                    "data_type": "string"
                },
                {
                    "data_path": "action_result.data.*.category_count",
                    "data_type": "numeric"
                },
                {
                    "data_path": "action_result.data.*.close_time",
                    "data_type": "numeric",
                    "column_name": "Close Time",
                    "column_order": 9
                },
                {
                    "data_path": "action_result.data.*.closing_reason_id",
                    "data_type": "numeric",
                    "column_name": "Closing Reason Id",
                    "column_order": 11
                },
                {
                    "data_path": "action_result.data.*.closing_user",
                    "data_type": "string",
                    "column_name": "Closing User",
                    "column_order": 10
                },
                {
                    "data_path": "action_result.data.*.credibility",
                    "data_type": "numeric"
=======
                    "data_path": "action_result.data.*.id",
                    "data_type": "numeric",
                    "contains": [
                        "qradar offense id"
                    ],
                    "column_name": "Offense Id",
                    "column_order": 0
                },
                {
                    "data_path": "action_result.data.*.offense_source",
                    "data_type": "string",
                    "column_name": "Offense Source",
                    "contains": [
                        "ip"
                    ],
                    "column_order": 1
                },
                {
                    "data_path": "action_result.data.*.status",
                    "data_type": "string",
                    "column_name": "Status",
                    "column_order": 2
                },
                {
                    "data_path": "action_result.data.*.source_network",
                    "data_type": "string",
                    "column_name": "Source Network",
                    "column_order": 3
>>>>>>> 35128476
                },
                {
                    "data_path": "action_result.data.*.description",
                    "data_type": "string",
                    "column_name": "Description",
                    "column_order": 4
                },
                {
<<<<<<< HEAD
                    "data_path": "action_result.data.*.destination_networks",
                    "data_type": "string"
                },
                {
                    "data_path": "action_result.data.*.device_count",
                    "data_type": "numeric"
=======
                    "data_path": "action_result.data.*.inactive",
                    "data_type": "boolean",
                    "column_name": "Inactive",
                    "column_order": 5
>>>>>>> 35128476
                },
                {
                    "data_path": "action_result.data.*.event_count",
                    "data_type": "numeric",
                    "column_name": "Event Count",
                    "column_order": 6
                },
                {
                    "data_path": "action_result.data.*.flow_count",
                    "data_type": "numeric",
                    "column_name": "Flow Count",
                    "column_order": 7
                },
                {
<<<<<<< HEAD
                    "data_path": "action_result.data.*.follow_up",
                    "data_type": "boolean",
                    "column_name": "Follow Up",
                    "column_order": 14
                },
                {
                    "data_path": "action_result.data.*.id",
                    "data_type": "numeric",
                    "contains": [
                        "qradar offense id"
                    ],
                    "column_name": "Offense Id",
                    "column_order": 0
                },
                {
                    "data_path": "action_result.data.*.inactive",
                    "data_type": "boolean",
                    "column_name": "Inactive",
                    "column_order": 5
=======
                    "data_path": "action_result.data.*.start_time",
                    "data_type": "numeric",
                    "column_name": "Start Time",
                    "column_order": 8
                },
                {
                    "data_path": "action_result.data.*.close_time",
                    "data_type": "numeric",
                    "column_name": "Close Time",
                    "column_order": 9
                },
                {
                    "data_path": "action_result.data.*.closing_user",
                    "data_type": "string",
                    "column_name": "Closing User",
                    "column_order": 10
                },
                {
                    "data_path": "action_result.data.*.closing_reason_id",
                    "data_type": "numeric",
                    "column_name": "Closing Reason Id",
                    "column_order": 11
                },
                {
                    "data_path": "action_result.data.*.severity",
                    "data_type": "numeric",
                    "column_name": "Severity",
                    "column_order": 12
>>>>>>> 35128476
                },
                {
                    "data_path": "action_result.data.*.last_updated_time",
                    "data_type": "numeric",
                    "column_name": "Last Updated Time",
                    "column_order": 13
                },
                {
<<<<<<< HEAD
                    "data_path": "action_result.data.*.local_destination_count",
                    "data_type": "numeric"
=======
                    "data_path": "action_result.data.*.follow_up",
                    "data_type": "boolean",
                    "column_name": "Follow Up",
                    "column_order": 14
>>>>>>> 35128476
                },
                {
                    "data_path": "action_result.data.*.magnitude",
                    "data_type": "numeric",
                    "column_name": "Magnitude",
                    "column_order": 15
                },
                {
<<<<<<< HEAD
                    "data_path": "action_result.data.*.offense_source",
                    "data_type": "string",
                    "column_name": "Offense Source",
                    "contains": [
                        "ip"
                    ],
                    "column_order": 1
                },
                {
                    "data_path": "action_result.data.*.offense_type",
                    "data_type": "numeric"
                },
                {
                    "data_path": "action_result.data.*.policy_category_count",
                    "data_type": "numeric"
                },
                {
                    "data_path": "action_result.data.*.protected",
                    "data_type": "boolean"
                },
                {
                    "data_path": "action_result.data.*.relevance",
                    "data_type": "numeric"
                },
                {
                    "data_path": "action_result.data.*.remote_destination_count",
                    "data_type": "numeric"
                },
                {
                    "data_path": "action_result.data.*.security_category_count",
                    "data_type": "numeric"
                },
                {
                    "data_path": "action_result.data.*.severity",
                    "data_type": "numeric",
                    "column_name": "Severity",
                    "column_order": 12
                },
                {
                    "data_path": "action_result.data.*.source_count",
                    "data_type": "numeric"
                },
                {
                    "data_path": "action_result.data.*.source_network",
                    "data_type": "string",
                    "column_name": "Source Network",
                    "column_order": 3
                },
                {
                    "data_path": "action_result.data.*.start_time",
                    "data_type": "numeric",
                    "column_name": "Start Time",
                    "column_order": 8
                },
                {
                    "data_path": "action_result.data.*.status",
                    "data_type": "string",
                    "column_name": "Status",
                    "column_order": 2
=======
                    "data_path": "action_result.data.*.offense_type",
                    "data_type": "numeric"
                },
                {
                    "data_path": "action_result.data.*.categories",
                    "data_type": "string"
                },
                {
                    "data_path": "action_result.data.*.category_count",
                    "data_type": "numeric"
                },
                {
                    "data_path": "action_result.data.*.credibility",
                    "data_type": "numeric"
                },
                {
                    "data_path": "action_result.data.*.destination_networks",
                    "data_type": "string"
                },
                {
                    "data_path": "action_result.data.*.device_count",
                    "data_type": "numeric"
                },
                {
                    "data_path": "action_result.data.*.local_destination_count",
                    "data_type": "numeric"
                },
                {
                    "data_path": "action_result.data.*.policy_category_count",
                    "data_type": "numeric"
                },
                {
                    "data_path": "action_result.data.*.protected",
                    "data_type": "boolean"
                },
                {
                    "data_path": "action_result.data.*.relevance",
                    "data_type": "numeric"
                },
                {
                    "data_path": "action_result.data.*.remote_destination_count",
                    "data_type": "numeric"
                },
                {
                    "data_path": "action_result.data.*.security_category_count",
                    "data_type": "numeric"
                },
                {
                    "data_path": "action_result.data.*.source_count",
                    "data_type": "numeric"
>>>>>>> 35128476
                },
                {
                    "data_path": "action_result.data.*.username_count",
                    "data_type": "numeric"
                },
                {
<<<<<<< HEAD
                    "data_path": "action_result.summary",
=======
                    "data_path": " action_result.data.*.assigned_to",
>>>>>>> 35128476
                    "data_type": "string"
                },
                {
                    "data_path": "summary.total_objects",
                    "data_type": "numeric"
                },
                {
                    "data_path": "summary.total_objects_successful",
                    "data_type": "numeric"
                }
            ],
            "versions": "EQ(*)"
        },
        {
            "action": "run query",
            "description": "Execute an ariel query on the QRadar device.",
            "verbose": "Use this action to execute queries using AQL on the QRadar device. AQL is a well documented (on the IBM website) query language with quite a few inbuilt functions.<br>Do note that this action could have a dynamic set of values returned in the data array, since the query can specify the columns to return. This is the main reason for not listing the data paths",
            "type": "investigate",
            "identifier": "run_query",
            "read_only": true,
            "parameters": {
                "query": {
                    "data_type": "string",
                    "order": 0,
                    "description": "Ariel Query",
                    "contains": [
                        "qradar ariel query"
                    ],
                    "required": true,
                    "primary": true
                }
            },
            "render": {
                "type": "custom",
                "width": 10,
                "height": 5,
                "view": "qradar_view.display_query_results",
                "title": "Question Result"
            },
            "output": [
                {
<<<<<<< HEAD
                    "data_path": "action_result.status",
                    "data_type": "string"
                },
                {
                    "data_path": "action_result.parameter.query",
                    "data_type": "string",
                    "contains": [
                        "qradar ariel query"
                    ]
                },
                {
=======
                    "data_path": "action_result.data.*.events.*.qid",
                    "data_type": "string"
                },
                {
>>>>>>> 35128476
                    "data_path": "action_result.data.*.events.*.category",
                    "data_type": "string"
                },
                {
<<<<<<< HEAD
                    "data_path": "action_result.data.*.events.*.destinationip",
                    "data_type": "string"
                },
                {
                    "data_path": "action_result.data.*.events.*.destinationport",
                    "data_type": "string"
                },
                {
                    "data_path": "action_result.data.*.events.*.eventcount",
                    "data_type": "string"
                },
                {
                    "data_path": "action_result.data.*.events.*.identityip",
                    "data_type": "string"
                },
                {
                    "data_path": "action_result.data.*.events.*.logsourceid",
                    "data_type": "string"
                },
                {
                    "data_path": "action_result.data.*.events.*.magnitude",
=======
                    "data_path": "action_result.data.*.events.*.sourceip",
                    "data_type": "string"
                },
                {
                    "data_path": "action_result.data.*.events.*.magnitude",
                    "data_type": "string"
                },
                {
                    "data_path": "action_result.data.*.events.*.starttime",
                    "data_type": "string"
                },
                {
                    "data_path": "action_result.data.*.events.*.eventcount",
                    "data_type": "string"
                },
                {
                    "data_path": "action_result.data.*.events.*.identityip",
>>>>>>> 35128476
                    "data_type": "string"
                },
                {
                    "data_path": "action_result.data.*.events.*.protocolid",
                    "data_type": "string"
                },
                {
<<<<<<< HEAD
                    "data_path": "action_result.data.*.events.*.qid",
                    "data_type": "string"
                },
                {
                    "data_path": "action_result.data.*.events.*.sourceip",
                    "data_type": "string"
                },
                {
                    "data_path": "action_result.data.*.events.*.sourceport",
                    "data_type": "string"
                },
                {
                    "data_path": "action_result.data.*.events.*.starttime",
=======
                    "data_path": "action_result.data.*.events.*.sourceport",
                    "data_type": "string"
                },
                {
                    "data_path": "action_result.data.*.events.*.logsourceid",
                    "data_type": "string"
                },
                {
                    "data_path": "action_result.data.*.events.*.destinationip",
                    "data_type": "string"
                },
                {
                    "data_path": "action_result.data.*.events.*.destinationport",
>>>>>>> 35128476
                    "data_type": "string"
                },
                {
                    "data_path": "action_result.data.*.events.*.username",
                    "data_type": "string",
                    "contains": [
                        "user name"
                    ]
                },
                {
<<<<<<< HEAD
                    "data_path": "action_result.summary",
                    "data_type": "string"
                },
                {
                    "data_path": "action_result.message",
                    "data_type": "string"
                },
                {
                    "data_path": "summary.total_objects",
                    "data_type": "numeric"
                },
                {
                    "data_path": "summary.total_objects_successful",
                    "data_type": "numeric"
                }
            ],
            "versions": "EQ(*)"
        },
        {
            "action": "add listitem",
            "description": "Add an item to a reference set in Qradar",
            "type": "investigate",
            "identifier": "add_to_reference_set",
            "read_only": true,
            "parameters": {
                "reference_set_name": {
                    "data_type": "string",
                    "order": 0,
                    "description": "Name of reference set to add to",
                    "required": true,
                    "primary": true
                },
                "reference_set_value": {
                    "data_type": "string",
                    "order": 1,
                    "description": "Value to add to the reference set",
                    "verbose": "Value to add",
                    "required": true
                }
            },
            "render": {
                "type": "table",
                "width": 12,
                "height": 5,
                "title": "Offenses Details"
            },
            "output": [
                {
=======
>>>>>>> 35128476
                    "data_path": "action_result.status",
                    "data_type": "string"
                },
                {
<<<<<<< HEAD
                    "data_path": "action_result.parameter.reference_set_name",
                    "data_type": "string"
                },
                {
                    "data_path": "action_result.parameter.reference_set_value",
                    "data_type": "string"
                },
                {
                    "data_path": "action_result.data.*.id",
                    "data_type": "numeric",
                    "contains": [
                        "qradar offense id"
                    ],
                    "column_name": "Offense Id",
                    "column_order": 0
                },
                {
                    "data_path": "action_result.data.*.status",
                    "data_type": "string",
                    "column_name": "Status",
                    "column_order": 1
                },
                {
=======
                    "data_path": "action_result.message",
                    "data_type": "string"
                },
                {
>>>>>>> 35128476
                    "data_path": "action_result.summary",
                    "data_type": "string"
                },
                {
<<<<<<< HEAD
                    "data_path": "summary.total_objects",
                    "data_type": "numeric"
                },
                {
                    "data_path": "summary.total_objects_successful",
                    "data_type": "numeric"
                }
            ],
            "versions": "EQ(*)"
        },
        {
            "action": "close offense",
            "description": "Close an active offense, marking status=CLOSED.",
            "type": "investigate",
            "identifier": "close_offense",
            "read_only": true,
            "parameters": {
                "offense_id": {
                    "data_type": "numeric",
                    "order": 0,
                    "description": "Offense ID to close",
                    "contains": [
                        "qradar offense id"
                    ],
                    "required": true,
                    "primary": true
                },
                "closing_reason_id": {
                    "data_type": "numeric",
                    "order": 1,
                    "description": "Reason for closing offense",
                    "verbose": "1 = Non Issue, 2 = False-Positive, Tuned, 3 = Policy Violation, 205 = Malware, 204 = Ransomware, 154 = Resolved, 54 = Subsequent Tuning Required",
                    "value_list": [
                        "1",
                        "2",
                        "3",
                        "205",
                        "204",
                        "154",
                        "54"
                    ],
                    "required": true
                }
            },
            "render": {
                "type": "table",
                "width": 12,
                "height": 5,
                "title": "Offenses Details"
            },
            "output": [
                {
                    "data_path": "action_result.status",
                    "data_type": "string"
                },
                {
                    "data_path": "action_result.parameter.closing_reason_id",
                    "data_type": "numeric"
                },
                {
                    "data_path": "action_result.parameter.offense_id",
                    "data_type": "numeric",
                    "contains": [
                        "qradar offense id"
                    ]
                },
                {
                    "data_path": "action_result.data.*.categories",
                    "data_type": "string"
                },
                {
                    "data_path": "action_result.data.*.category_count",
                    "data_type": "numeric"
                },
                {
                    "data_path": "action_result.data.*.close_time",
                    "data_type": "numeric",
                    "column_name": "Close Time",
                    "column_order": 9
                },
                {
                    "data_path": "action_result.data.*.closing_reason_id",
                    "data_type": "numeric",
                    "column_name": "Closing Reason Id",
                    "column_order": 11
                },
                {
                    "data_path": "action_result.data.*.closing_user",
                    "data_type": "string",
                    "column_name": "Closing User",
                    "column_order": 10
                },
                {
                    "data_path": "action_result.data.*.credibility",
                    "data_type": "numeric"
                },
                {
                    "data_path": "action_result.data.*.description",
                    "data_type": "string",
                    "column_name": "Description",
                    "column_order": 4
                },
                {
                    "data_path": "action_result.data.*.destination_networks",
                    "data_type": "string"
                },
                {
                    "data_path": "action_result.data.*.device_count",
                    "data_type": "numeric"
                },
                {
                    "data_path": "action_result.data.*.event_count",
                    "data_type": "numeric",
                    "column_name": "Event Count",
                    "column_order": 6
                },
                {
                    "data_path": "action_result.data.*.flow_count",
                    "data_type": "numeric",
                    "column_name": "Flow Count",
                    "column_order": 7
                },
                {
                    "data_path": "action_result.data.*.follow_up",
                    "data_type": "boolean",
                    "column_name": "Follow Up",
                    "column_order": 14
                },
                {
                    "data_path": "action_result.data.*.id",
                    "data_type": "numeric",
                    "contains": [
                        "qradar offense id"
                    ],
                    "column_name": "Offense Id",
                    "column_order": 0
                },
                {
                    "data_path": "action_result.data.*.inactive",
                    "data_type": "boolean",
                    "column_name": "Inactive",
                    "column_order": 5
                },
                {
                    "data_path": "action_result.data.*.last_updated_time",
                    "data_type": "numeric",
                    "column_name": "Last Updated Time",
                    "column_order": 13
                },
                {
                    "data_path": "action_result.data.*.local_destination_count",
                    "data_type": "numeric"
                },
                {
                    "data_path": "action_result.data.*.magnitude",
                    "data_type": "numeric",
                    "column_name": "Magnitude",
                    "column_order": 15
                },
                {
                    "data_path": "action_result.data.*.offense_source",
                    "data_type": "string",
                    "column_name": "Offense Source",
                    "contains": [
                        "ip"
                    ],
                    "column_order": 1
                },
                {
                    "data_path": "action_result.data.*.offense_type",
                    "data_type": "numeric"
                },
                {
                    "data_path": "action_result.data.*.policy_category_count",
                    "data_type": "numeric"
                },
                {
                    "data_path": "action_result.data.*.protected",
                    "data_type": "boolean"
                },
                {
                    "data_path": "action_result.data.*.relevance",
                    "data_type": "numeric"
                },
                {
                    "data_path": "action_result.data.*.remote_destination_count",
                    "data_type": "numeric"
                },
                {
                    "data_path": "action_result.data.*.security_category_count",
                    "data_type": "numeric"
                },
                {
                    "data_path": "action_result.data.*.severity",
                    "data_type": "numeric",
                    "column_name": "Severity",
                    "column_order": 12
                },
                {
                    "data_path": "action_result.data.*.source_count",
                    "data_type": "numeric"
                },
                {
                    "data_path": "action_result.data.*.source_network",
                    "data_type": "string",
                    "column_name": "Source Network",
                    "column_order": 3
                },
                {
                    "data_path": "action_result.data.*.start_time",
                    "data_type": "numeric",
                    "column_name": "Start Time",
                    "column_order": 8
                },
                {
                    "data_path": "action_result.data.*.status",
                    "data_type": "string",
                    "column_name": "Status",
                    "column_order": 2
                },
                {
                    "data_path": "action_result.data.*.username_count",
                    "data_type": "numeric"
                },
                {
                    "data_path": "action_result.summary",
                    "data_type": "string"
=======
                    "data_path": "action_result.parameter.query",
                    "data_type": "string",
                    "contains": [
                        "qradar ariel query"
                    ]
>>>>>>> 35128476
                },
                {
                    "data_path": "summary.total_objects",
                    "data_type": "numeric"
                },
                {
                    "data_path": "summary.total_objects_successful",
                    "data_type": "numeric"
                }
            ],
            "versions": "EQ(*)"
<<<<<<< HEAD
        },
        {
            "action": "add note",
            "description": "Attach a note to an offense",
            "type": "generic",
            "identifier": "add_note",
            "read_only": false,
            "parameters": {
                "offense_id": {
                    "data_type": "numeric",
                    "order": 0,
                    "description": "Offense ID to close",
                    "contains": [
                        "qradar offense id"
                    ],
                    "required": true,
                    "primary": true
                },
                "note_text": {
                    "data_type": "string",
                    "order": 1,
                    "description": "Text to put into note",
                    "required": true
                }
            },
            "output": [
                {
                    "data_path": "action_result.status",
                    "data_type": "string",
                    "example_values": [
                        "success"
                    ]
                },
                {
                    "data_path": "action_result.parameter.note_text",
                    "data_type": "string",
                    "example_values": [
                        "Note Added By Phantom"
                    ]
                },
                {
                    "data_path": "action_result.parameter.offense_id",
                    "data_type": "string",
                    "example_values": [
                        "19"
                    ]
                },
                {
                    "data_path": "action_result.message",
                    "data_type": "string",
                    "example_values": [
                        "Successfully added note to offense"
                    ],
                    "column_order": 0,
                    "column_name": "Message"
                },
                {
                    "data_path": "summary.total_objects",
                    "data_type": "numeric",
                    "example_values": [
                        1
                    ]
                },
                {
                    "data_path": "summary.total_objects_successful",
                    "data_type": "numeric",
                    "example_values": [
                        1
                    ]
                }
            ],
            "versions": "EQ(*)",
            "render": {
                "width": 12,
                "title": "Add Note",
                "type": "table",
                "height": 5
            }
=======
>>>>>>> 35128476
        },
        {
            "action": "on poll",
            "description": "Callback action for the on_poll ingest functionality.",
            "type": "ingest",
            "identifier": "on_poll",
            "read_only": true,
            "parameters": {
                "container_id": {
                    "data_type": "string",
                    "order": 0,
                    "description": "Container IDs to limit the ingestion to.",
                    "allow_list": true
                },
                "start_time": {
                    "data_type": "numeric",
                    "order": 1,
                    "description": "Start of time range, in epoch time (milliseconds)",
                    "verbose": "If not specified, the default is past 10 days"
                },
                "end_time": {
                    "data_type": "numeric",
                    "order": 2,
                    "description": "End of time range, in epoch time (milliseconds)",
                    "verbose": "If not specified, the default is now"
                },
                "container_count": {
                    "data_type": "numeric",
                    "order": 3,
                    "description": "Maximum number of container records to query for."
                },
                "artifact_count": {
                    "data_type": "numeric",
                    "order": 4,
                    "description": "Maximum number of artifact records to query for."
                }
            },
            "output": [],
            "versions": "EQ(*)"
        }
    ]
}<|MERGE_RESOLUTION|>--- conflicted
+++ resolved
@@ -1,33 +1,19 @@
 {
     "appid": "6cf34589-6947-409f-b776-e8fa62e01509",
     "name": "QRadar",
-<<<<<<< HEAD
     "description": "This app supports investigative and ingestion actions on an IBM QRadar device",
     "type": "siem",
     "publisher": "Phantom",
     "main_module": "qradar_connector.pyc",
     "app_version": "1.2.43",
     "utctime_updated": "2018-01-24T22:35:19.000000Z",
-=======
-    "description": "This app supports investigative actions like 'get events' and 'get flows' on an IBM QRadar device. It also supports ingesting Incidents and Events into Phantom containers and artifacts",
-    "type": "siem",
-    "publisher": "Phantom",
-    "main_module": "qradar_connector.pyc",
-    "app_version": "1.2.45",
-    "utctime_updated": "2018-02-02T21:33:00.000000Z",
->>>>>>> 35128476
     "package_name": "phantom_qradar",
     "product_vendor": "IBM",
     "product_name": "QRadar",
     "product_version_regex": ".*",
-<<<<<<< HEAD
     "min_phantom_version": "3.0.251",
-    "logo": "qradar.png",
-=======
-    "min_phantom_version": "3.0.190",
     "logo": "logo_ibmqradar.svg",
     "logo_dark": "logo_ibmqradar_dark.svg",
->>>>>>> 35128476
     "license": "Copyright (c) Phantom Cyber Corporation, 2015-2018",
     "app_config_render": "default",
     "configuration": {
@@ -61,7 +47,6 @@
             "order": 4,
             "description": "Auth Token for QRadar REST API calls",
             "required": false
-<<<<<<< HEAD
         },
         "timezone": {
             "data_type": "timezone",
@@ -82,14 +67,6 @@
             "description": "Maximum number of artifacts to ingest on poll",
             "required": false,
             "default": "1000"
-=======
-        },
-        "timezone": {
-            "data_type": "timezone",
-            "order": 5,
-            "description": "Timezone",
-            "required": true
->>>>>>> 35128476
         }
     },
     "app_config": {
@@ -156,13 +133,10 @@
             },
             "output": [
                 {
-<<<<<<< HEAD
-=======
                     "data_path": "action_result.summary",
                     "data_type": "string"
                 },
                 {
->>>>>>> 35128476
                     "data_path": "action_result.status",
                     "data_type": "string"
                 },
@@ -171,11 +145,7 @@
                     "data_type": "numeric"
                 },
                 {
-<<<<<<< HEAD
                     "data_path": "action_result.parameter.end_time",
-=======
-                    "data_path": "action_result.parameter.start_time",
->>>>>>> 35128476
                     "data_type": "numeric"
                 },
                 {
@@ -186,7 +156,6 @@
                     ]
                 },
                 {
-<<<<<<< HEAD
                     "data_path": "action_result.parameter.start_time",
                     "data_type": "numeric"
                 },
@@ -219,9 +188,38 @@
                 {
                     "data_path": "action_result.data.*.credibility",
                     "data_type": "numeric"
-=======
-                    "data_path": "action_result.parameter.end_time",
-                    "data_type": "numeric"
+                },
+                {
+                    "data_path": "action_result.data.*.description",
+                    "data_type": "string",
+                    "column_name": "Description",
+                    "column_order": 4
+                },
+                {
+                    "data_path": "action_result.data.*.destination_networks",
+                    "data_type": "string"
+                },
+                {
+                    "data_path": "action_result.data.*.device_count",
+                    "data_type": "numeric"
+                },
+                {
+                    "data_path": "action_result.data.*.event_count",
+                    "data_type": "numeric",
+                    "column_name": "Event Count",
+                    "column_order": 6
+                },
+                {
+                    "data_path": "action_result.data.*.flow_count",
+                    "data_type": "numeric",
+                    "column_name": "Flow Count",
+                    "column_order": 7
+                },
+                {
+                    "data_path": "action_result.data.*.follow_up",
+                    "data_type": "boolean",
+                    "column_name": "Follow Up",
+                    "column_order": 14
                 },
                 {
                     "data_path": "action_result.data.*.id",
@@ -233,259 +231,94 @@
                     "column_order": 0
                 },
                 {
-                    "data_path": "action_result.data.*.offense_source",
-                    "data_type": "string",
-                    "column_name": "Offense Source",
-                    "contains": [
-                        "ip"
-                    ],
-                    "column_order": 1
-                },
-                {
-                    "data_path": "action_result.data.*.status",
-                    "data_type": "string",
-                    "column_name": "Status",
-                    "column_order": 2
-                },
-                {
-                    "data_path": "action_result.data.*.source_network",
-                    "data_type": "string",
-                    "column_name": "Source Network",
-                    "column_order": 3
->>>>>>> 35128476
-                },
-                {
-                    "data_path": "action_result.data.*.description",
-                    "data_type": "string",
-                    "column_name": "Description",
-                    "column_order": 4
-                },
-                {
-<<<<<<< HEAD
-                    "data_path": "action_result.data.*.destination_networks",
-                    "data_type": "string"
-                },
-                {
-                    "data_path": "action_result.data.*.device_count",
-                    "data_type": "numeric"
-=======
                     "data_path": "action_result.data.*.inactive",
                     "data_type": "boolean",
                     "column_name": "Inactive",
                     "column_order": 5
->>>>>>> 35128476
-                },
-                {
-                    "data_path": "action_result.data.*.event_count",
-                    "data_type": "numeric",
-                    "column_name": "Event Count",
-                    "column_order": 6
-                },
-                {
-                    "data_path": "action_result.data.*.flow_count",
-                    "data_type": "numeric",
-                    "column_name": "Flow Count",
-                    "column_order": 7
-                },
-                {
-<<<<<<< HEAD
-                    "data_path": "action_result.data.*.follow_up",
-                    "data_type": "boolean",
-                    "column_name": "Follow Up",
-                    "column_order": 14
-                },
-                {
-                    "data_path": "action_result.data.*.id",
-                    "data_type": "numeric",
-                    "contains": [
-                        "qradar offense id"
-                    ],
-                    "column_name": "Offense Id",
-                    "column_order": 0
-                },
-                {
-                    "data_path": "action_result.data.*.inactive",
-                    "data_type": "boolean",
-                    "column_name": "Inactive",
-                    "column_order": 5
-=======
+                },
+                {
+                    "data_path": "action_result.data.*.last_updated_time",
+                    "data_type": "numeric",
+                    "column_name": "Last Updated Time",
+                    "column_order": 13
+                },
+                {
+                    "data_path": "action_result.data.*.local_destination_count",
+                    "data_type": "numeric"
+                },
+                {
+                    "data_path": "action_result.data.*.magnitude",
+                    "data_type": "numeric",
+                    "column_name": "Magnitude",
+                    "column_order": 15
+                },
+                {
+                    "data_path": "action_result.data.*.offense_source",
+                    "data_type": "string",
+                    "column_name": "Offense Source",
+                    "contains": [
+                        "ip"
+                    ],
+                    "column_order": 1
+                },
+                {
+                    "data_path": "action_result.data.*.offense_type",
+                    "data_type": "numeric"
+                },
+                {
+                    "data_path": "action_result.data.*.policy_category_count",
+                    "data_type": "numeric"
+                },
+                {
+                    "data_path": "action_result.data.*.protected",
+                    "data_type": "boolean"
+                },
+                {
+                    "data_path": "action_result.data.*.relevance",
+                    "data_type": "numeric"
+                },
+                {
+                    "data_path": "action_result.data.*.remote_destination_count",
+                    "data_type": "numeric"
+                },
+                {
+                    "data_path": "action_result.data.*.security_category_count",
+                    "data_type": "numeric"
+                },
+                {
+                    "data_path": "action_result.data.*.severity",
+                    "data_type": "numeric",
+                    "column_name": "Severity",
+                    "column_order": 12
+                },
+                {
+                    "data_path": "action_result.data.*.source_count",
+                    "data_type": "numeric"
+                },
+                {
+                    "data_path": "action_result.data.*.source_network",
+                    "data_type": "string",
+                    "column_name": "Source Network",
+                    "column_order": 3
+                },
+                {
                     "data_path": "action_result.data.*.start_time",
                     "data_type": "numeric",
                     "column_name": "Start Time",
                     "column_order": 8
                 },
                 {
-                    "data_path": "action_result.data.*.close_time",
-                    "data_type": "numeric",
-                    "column_name": "Close Time",
-                    "column_order": 9
-                },
-                {
-                    "data_path": "action_result.data.*.closing_user",
-                    "data_type": "string",
-                    "column_name": "Closing User",
-                    "column_order": 10
-                },
-                {
-                    "data_path": "action_result.data.*.closing_reason_id",
-                    "data_type": "numeric",
-                    "column_name": "Closing Reason Id",
-                    "column_order": 11
-                },
-                {
-                    "data_path": "action_result.data.*.severity",
-                    "data_type": "numeric",
-                    "column_name": "Severity",
-                    "column_order": 12
->>>>>>> 35128476
-                },
-                {
-                    "data_path": "action_result.data.*.last_updated_time",
-                    "data_type": "numeric",
-                    "column_name": "Last Updated Time",
-                    "column_order": 13
-                },
-                {
-<<<<<<< HEAD
-                    "data_path": "action_result.data.*.local_destination_count",
-                    "data_type": "numeric"
-=======
-                    "data_path": "action_result.data.*.follow_up",
-                    "data_type": "boolean",
-                    "column_name": "Follow Up",
-                    "column_order": 14
->>>>>>> 35128476
-                },
-                {
-                    "data_path": "action_result.data.*.magnitude",
-                    "data_type": "numeric",
-                    "column_name": "Magnitude",
-                    "column_order": 15
-                },
-                {
-<<<<<<< HEAD
-                    "data_path": "action_result.data.*.offense_source",
-                    "data_type": "string",
-                    "column_name": "Offense Source",
-                    "contains": [
-                        "ip"
-                    ],
-                    "column_order": 1
-                },
-                {
-                    "data_path": "action_result.data.*.offense_type",
-                    "data_type": "numeric"
-                },
-                {
-                    "data_path": "action_result.data.*.policy_category_count",
-                    "data_type": "numeric"
-                },
-                {
-                    "data_path": "action_result.data.*.protected",
-                    "data_type": "boolean"
-                },
-                {
-                    "data_path": "action_result.data.*.relevance",
-                    "data_type": "numeric"
-                },
-                {
-                    "data_path": "action_result.data.*.remote_destination_count",
-                    "data_type": "numeric"
-                },
-                {
-                    "data_path": "action_result.data.*.security_category_count",
-                    "data_type": "numeric"
-                },
-                {
-                    "data_path": "action_result.data.*.severity",
-                    "data_type": "numeric",
-                    "column_name": "Severity",
-                    "column_order": 12
-                },
-                {
-                    "data_path": "action_result.data.*.source_count",
-                    "data_type": "numeric"
-                },
-                {
-                    "data_path": "action_result.data.*.source_network",
-                    "data_type": "string",
-                    "column_name": "Source Network",
-                    "column_order": 3
-                },
-                {
-                    "data_path": "action_result.data.*.start_time",
-                    "data_type": "numeric",
-                    "column_name": "Start Time",
-                    "column_order": 8
-                },
-                {
                     "data_path": "action_result.data.*.status",
                     "data_type": "string",
                     "column_name": "Status",
                     "column_order": 2
-=======
-                    "data_path": "action_result.data.*.offense_type",
-                    "data_type": "numeric"
-                },
-                {
-                    "data_path": "action_result.data.*.categories",
-                    "data_type": "string"
-                },
-                {
-                    "data_path": "action_result.data.*.category_count",
-                    "data_type": "numeric"
-                },
-                {
-                    "data_path": "action_result.data.*.credibility",
-                    "data_type": "numeric"
-                },
-                {
-                    "data_path": "action_result.data.*.destination_networks",
-                    "data_type": "string"
-                },
-                {
-                    "data_path": "action_result.data.*.device_count",
-                    "data_type": "numeric"
-                },
-                {
-                    "data_path": "action_result.data.*.local_destination_count",
-                    "data_type": "numeric"
-                },
-                {
-                    "data_path": "action_result.data.*.policy_category_count",
-                    "data_type": "numeric"
-                },
-                {
-                    "data_path": "action_result.data.*.protected",
-                    "data_type": "boolean"
-                },
-                {
-                    "data_path": "action_result.data.*.relevance",
-                    "data_type": "numeric"
-                },
-                {
-                    "data_path": "action_result.data.*.remote_destination_count",
-                    "data_type": "numeric"
-                },
-                {
-                    "data_path": "action_result.data.*.security_category_count",
-                    "data_type": "numeric"
-                },
-                {
-                    "data_path": "action_result.data.*.source_count",
-                    "data_type": "numeric"
->>>>>>> 35128476
                 },
                 {
                     "data_path": "action_result.data.*.username_count",
                     "data_type": "numeric"
                 },
                 {
-<<<<<<< HEAD
                     "data_path": "action_result.summary",
-=======
-                    "data_path": " action_result.data.*.assigned_to",
->>>>>>> 35128476
                     "data_type": "string"
                 },
                 {
@@ -562,34 +395,22 @@
                     "data_type": "numeric"
                 },
                 {
-<<<<<<< HEAD
                     "data_path": "action_result.parameter.end_time",
-=======
+                    "data_type": "numeric"
+                },
+                {
+                    "data_path": "action_result.parameter.fields_filter",
+                    "data_type": "string"
+                },
+                {
+                    "data_path": "action_result.parameter.offense_id",
+                    "data_type": "numeric",
+                    "contains": [
+                        "qradar offense id"
+                    ]
+                },
+                {
                     "data_path": "action_result.parameter.start_time",
->>>>>>> 35128476
-                    "data_type": "numeric"
-                },
-                {
-                    "data_path": "action_result.parameter.fields_filter",
-                    "data_type": "string"
-                },
-                {
-<<<<<<< HEAD
-=======
-                    "data_path": "action_result.parameter.end_time",
-                    "data_type": "numeric"
-                },
-                {
->>>>>>> 35128476
-                    "data_path": "action_result.parameter.offense_id",
-                    "data_type": "numeric",
-                    "contains": [
-                        "qradar offense id"
-                    ]
-                },
-                {
-<<<<<<< HEAD
-                    "data_path": "action_result.parameter.start_time",
                     "data_type": "numeric"
                 },
                 {
@@ -614,7 +435,168 @@
                 {
                     "data_path": "action_result.data.*.BytesSent",
                     "data_type": "numeric"
-=======
+                },
+                {
+                    "data_path": "action_result.data.*.Destination Host Name",
+                    "data_type": "string",
+                    "column_name": "Dest Host Name",
+                    "column_order": 4,
+                    "contains": [
+                        "host name"
+                    ]
+                },
+                {
+                    "data_path": "action_result.data.*.EventID",
+                    "data_type": "string"
+                },
+                {
+                    "data_path": "action_result.data.*.File Hash",
+                    "data_type": "string"
+                },
+                {
+                    "data_path": "action_result.data.*.File ID",
+                    "data_type": "string"
+                },
+                {
+                    "data_path": "action_result.data.*.File Path",
+                    "data_type": "string"
+                },
+                {
+                    "data_path": "action_result.data.*.Filename",
+                    "data_type": "string"
+                },
+                {
+                    "data_path": "action_result.data.*.Hostname",
+                    "data_type": "string",
+                    "contains": [
+                        "host name"
+                    ],
+                    "column_name": "Host Name",
+                    "column_order": 11
+                },
+                {
+                    "data_path": "action_result.data.*.Installer Filename",
+                    "data_type": "string"
+                },
+                {
+                    "data_path": "action_result.data.*.Message",
+                    "data_type": "numeric"
+                },
+                {
+                    "data_path": "action_result.data.*.Source Host Name",
+                    "data_type": "string",
+                    "column_name": "Source host name",
+                    "column_order": 1,
+                    "contains": [
+                        "host name"
+                    ]
+                },
+                {
+                    "data_path": "action_result.data.*.categoryname_category",
+                    "data_type": "string",
+                    "column_name": "Category Name",
+                    "column_order": 7
+                },
+                {
+                    "data_path": "action_result.data.*.destinationaddress",
+                    "data_type": "string",
+                    "contains": [
+                        "ip"
+                    ]
+                },
+                {
+                    "data_path": "action_result.data.*.destinationip",
+                    "data_type": "string",
+                    "column_name": "Destination IP",
+                    "column_order": 3,
+                    "contains": [
+                        "ip"
+                    ]
+                },
+                {
+                    "data_path": "action_result.data.*.destinationmac",
+                    "data_type": "string"
+                },
+                {
+                    "data_path": "action_result.data.*.destinationport",
+                    "data_type": "string",
+                    "column_name": "Destination Port",
+                    "column_order": 5,
+                    "contains": [
+                        "port"
+                    ]
+                },
+                {
+                    "data_path": "action_result.data.*.endtime",
+                    "data_type": "string",
+                    "column_name": "End Time",
+                    "column_order": 10
+                },
+                {
+                    "data_path": "action_result.data.*.eventcount",
+                    "data_type": "string",
+                    "column_name": "Event Count",
+                    "column_order": 8
+                },
+                {
+                    "data_path": "action_result.data.*.eventdirection",
+                    "data_type": "string"
+                },
+                {
+                    "data_path": "action_result.data.*.hostname_logsourceid",
+                    "data_type": "string",
+                    "column_name": "Log Source Host Name",
+                    "column_order": 14
+                },
+                {
+                    "data_path": "action_result.data.*.identityip",
+                    "data_type": "string",
+                    "contains": [
+                        "ip"
+                    ]
+                },
+                {
+                    "data_path": "action_result.data.*.logsourcegroupname_logsourceid",
+                    "data_type": "string"
+                },
+                {
+                    "data_path": "action_result.data.*.logsourceid",
+                    "data_type": "string"
+                },
+                {
+                    "data_path": "action_result.data.*.logsourcename_logsourceid",
+                    "data_type": "string"
+                },
+                {
+                    "data_path": "action_result.data.*.protocolname_protocolid",
+                    "data_type": "string"
+                },
+                {
+                    "data_path": "action_result.data.*.qid",
+                    "data_type": "string"
+                },
+                {
+                    "data_path": "action_result.data.*.qidname_qid",
+                    "data_type": "string",
+                    "column_name": "Event Name",
+                    "column_order": 6
+                },
+                {
+                    "data_path": "action_result.data.*.relevance",
+                    "data_type": "string"
+                },
+                {
+                    "data_path": "action_result.data.*.severity",
+                    "data_type": "string"
+                },
+                {
+                    "data_path": "action_result.data.*.sourceaddress",
+                    "data_type": "string",
+                    "contains": [
+                        "ip"
+                    ]
+                },
+                {
                     "data_path": "action_result.data.*.sourceip",
                     "data_type": "string",
                     "column_name": "Source IP",
@@ -624,13 +606,8 @@
                     ]
                 },
                 {
-                    "data_path": "action_result.data.*.Source Host Name",
-                    "data_type": "string",
-                    "column_name": "Source host name",
-                    "column_order": 1,
-                    "contains": [
-                        "host name"
-                    ]
+                    "data_path": "action_result.data.*.sourcemac",
+                    "data_type": "string"
                 },
                 {
                     "data_path": "action_result.data.*.sourceport",
@@ -642,70 +619,8 @@
                     ]
                 },
                 {
-                    "data_path": "action_result.data.*.destinationip",
-                    "data_type": "string",
-                    "column_name": "Destination IP",
-                    "column_order": 3,
-                    "contains": [
-                        "ip"
-                    ]
->>>>>>> 35128476
-                },
-                {
-                    "data_path": "action_result.data.*.Destination Host Name",
-                    "data_type": "string",
-                    "column_name": "Dest Host Name",
-                    "column_order": 4,
-                    "contains": [
-                        "host name"
-                    ]
-                },
-                {
-<<<<<<< HEAD
-                    "data_path": "action_result.data.*.EventID",
-                    "data_type": "string"
-                },
-                {
-                    "data_path": "action_result.data.*.File Hash",
-                    "data_type": "string"
-                },
-                {
-                    "data_path": "action_result.data.*.File ID",
-                    "data_type": "string"
-                },
-                {
-                    "data_path": "action_result.data.*.File Path",
-                    "data_type": "string"
-                },
-                {
-                    "data_path": "action_result.data.*.Filename",
-                    "data_type": "string"
-=======
-                    "data_path": "action_result.data.*.destinationport",
-                    "data_type": "string",
-                    "column_name": "Destination Port",
-                    "column_order": 5,
-                    "contains": [
-                        "port"
-                    ]
-                },
-                {
-                    "data_path": "action_result.data.*.qidname_qid",
-                    "data_type": "string",
-                    "column_name": "Event Name",
-                    "column_order": 6
-                },
-                {
-                    "data_path": "action_result.data.*.categoryname_category",
-                    "data_type": "string",
-                    "column_name": "Category Name",
-                    "column_order": 7
-                },
-                {
-                    "data_path": "action_result.data.*.eventcount",
-                    "data_type": "string",
-                    "column_name": "Event Count",
-                    "column_order": 8
+                    "data_path": "action_result.data.*.sourcev6",
+                    "data_type": "string"
                 },
                 {
                     "data_path": "action_result.data.*.starttime",
@@ -714,48 +629,6 @@
                     "column_order": 9
                 },
                 {
-                    "data_path": "action_result.data.*.endtime",
-                    "data_type": "string",
-                    "column_name": "End Time",
-                    "column_order": 10
->>>>>>> 35128476
-                },
-                {
-                    "data_path": "action_result.data.*.Hostname",
-                    "data_type": "string",
-                    "contains": [
-                        "host name"
-                    ],
-                    "column_name": "Host Name",
-                    "column_order": 11
-                },
-                {
-<<<<<<< HEAD
-                    "data_path": "action_result.data.*.Installer Filename",
-                    "data_type": "string"
-                },
-                {
-                    "data_path": "action_result.data.*.Message",
-                    "data_type": "numeric"
-                },
-                {
-                    "data_path": "action_result.data.*.Source Host Name",
-                    "data_type": "string",
-                    "column_name": "Source host name",
-                    "column_order": 1,
-                    "contains": [
-                        "host name"
-                    ]
-                },
-                {
-                    "data_path": "action_result.data.*.categoryname_category",
-                    "data_type": "string",
-                    "column_name": "Category Name",
-                    "column_order": 7
-                },
-                {
-                    "data_path": "action_result.data.*.destinationaddress",
-=======
                     "data_path": "action_result.data.*.username",
                     "data_type": "string",
                     "contains": [
@@ -765,258 +638,7 @@
                     "column_order": 13
                 },
                 {
-                    "data_path": "action_result.data.*.hostname_logsourceid",
-                    "data_type": "string",
-                    "column_name": "Log Source Host Name",
-                    "column_order": 14
-                },
-                {
-                    "data_path": "action_result.data.*.logsourcegroupname_logsourceid",
-                    "data_type": "string"
-                },
-                {
-                    "data_path": "action_result.data.*.logsourcename_logsourceid",
-                    "data_type": "string"
-                },
-                {
-                    "data_path": "action_result.data.*.destinationaddress",
-                    "data_type": "string",
-                    "contains": [
-                        "ip"
-                    ]
-                },
-                {
-                    "data_path": "action_result.data.*.sourcev6",
-                    "data_type": "string"
-                },
-                {
-                    "data_path": "action_result.data.*.identityip",
->>>>>>> 35128476
-                    "data_type": "string",
-                    "contains": [
-                        "ip"
-                    ]
-                },
-                {
-<<<<<<< HEAD
-                    "data_path": "action_result.data.*.destinationip",
-                    "data_type": "string",
-                    "column_name": "Destination IP",
-                    "column_order": 3,
-=======
-                    "data_path": "action_result.data.*.sourceaddress",
-                    "data_type": "string",
->>>>>>> 35128476
-                    "contains": [
-                        "ip"
-                    ]
-                },
-                {
-<<<<<<< HEAD
-                    "data_path": "action_result.data.*.destinationmac",
-                    "data_type": "string"
-                },
-                {
-                    "data_path": "action_result.data.*.destinationport",
-                    "data_type": "string",
-                    "column_name": "Destination Port",
-                    "column_order": 5,
-                    "contains": [
-                        "port"
-                    ]
-                },
-                {
-                    "data_path": "action_result.data.*.endtime",
-                    "data_type": "string",
-                    "column_name": "End Time",
-                    "column_order": 10
-                },
-                {
-                    "data_path": "action_result.data.*.eventcount",
-                    "data_type": "string",
-                    "column_name": "Event Count",
-                    "column_order": 8
-                },
-                {
-                    "data_path": "action_result.data.*.eventdirection",
-                    "data_type": "string"
-                },
-                {
-                    "data_path": "action_result.data.*.hostname_logsourceid",
-                    "data_type": "string",
-                    "column_name": "Log Source Host Name",
-                    "column_order": 14
-                },
-                {
-                    "data_path": "action_result.data.*.identityip",
-                    "data_type": "string",
-                    "contains": [
-                        "ip"
-                    ]
-                },
-                {
-                    "data_path": "action_result.data.*.logsourcegroupname_logsourceid",
-                    "data_type": "string"
-                },
-                {
-                    "data_path": "action_result.data.*.logsourceid",
-                    "data_type": "string"
-                },
-                {
-                    "data_path": "action_result.data.*.logsourcename_logsourceid",
-=======
-                    "data_path": "action_result.data.*.AccountDomain",
-                    "data_type": "string",
-                    "contains": [
-                        "domain"
-                    ]
-                },
-                {
                     "data_path": "action_result.summary.total_events",
-                    "data_type": "numeric"
-                },
-                {
-                    "data_path": "action_result.data.*.Application",
-                    "data_type": "string"
-                },
-                {
-                    "data_path": "action_result.data.*.EventID",
-                    "data_type": "string"
-                },
-                {
-                    "data_path": "action_result.data.*.File Hash",
-                    "data_type": "string"
-                },
-                {
-                    "data_path": "action_result.data.*.File ID",
-                    "data_type": "string"
-                },
-                {
-                    "data_path": "action_result.data.*.File Path",
-                    "data_type": "string"
-                },
-                {
-                    "data_path": "action_result.data.*.Filename",
-                    "data_type": "string"
-                },
-                {
-                    "data_path": "action_result.data.*.Installer Filename",
->>>>>>> 35128476
-                    "data_type": "string"
-                },
-                {
-                    "data_path": "action_result.data.*.protocolname_protocolid",
-                    "data_type": "string"
-                },
-                {
-<<<<<<< HEAD
-                    "data_path": "action_result.data.*.qid",
-                    "data_type": "string"
-                },
-                {
-                    "data_path": "action_result.data.*.qidname_qid",
-                    "data_type": "string",
-                    "column_name": "Event Name",
-                    "column_order": 6
-                },
-                {
-                    "data_path": "action_result.data.*.relevance",
-                    "data_type": "string"
-                },
-                {
-                    "data_path": "action_result.data.*.severity",
-                    "data_type": "string"
-                },
-                {
-                    "data_path": "action_result.data.*.sourceaddress",
-                    "data_type": "string",
-                    "contains": [
-                        "ip"
-                    ]
-                },
-                {
-                    "data_path": "action_result.data.*.sourceip",
-                    "data_type": "string",
-                    "column_name": "Source IP",
-                    "column_order": 0,
-                    "contains": [
-                        "ip"
-                    ]
-=======
-                    "data_path": "action_result.data.*.destinationmac",
-                    "data_type": "string"
-                },
-                {
-                    "data_path": "action_result.data.*.eventdirection",
-                    "data_type": "string"
-                },
-                {
-                    "data_path": "action_result.data.*.logsourceid",
-                    "data_type": "string"
-                },
-                {
-                    "data_path": "action_result.data.*.qid",
-                    "data_type": "string"
-                },
-                {
-                    "data_path": "action_result.data.*.relevance",
-                    "data_type": "string"
-                },
-                {
-                    "data_path": "action_result.data.*.severity",
-                    "data_type": "string"
->>>>>>> 35128476
-                },
-                {
-                    "data_path": "action_result.data.*.sourcemac",
-                    "data_type": "string"
-                },
-                {
-<<<<<<< HEAD
-                    "data_path": "action_result.data.*.sourceport",
-                    "data_type": "string",
-                    "column_name": "Source Port",
-                    "column_order": 2,
-                    "contains": [
-                        "port"
-                    ]
-                },
-                {
-                    "data_path": "action_result.data.*.sourcev6",
-                    "data_type": "string"
-                },
-                {
-                    "data_path": "action_result.data.*.starttime",
-                    "data_type": "string",
-                    "column_name": "Start Time",
-                    "column_order": 9
-                },
-                {
-                    "data_path": "action_result.data.*.username",
-                    "data_type": "string",
-                    "contains": [
-                        "user name"
-                    ],
-                    "column_name": "User Name",
-                    "column_order": 13
-                },
-                {
-                    "data_path": "action_result.summary.total_events",
-=======
-                    "data_path": "action_result.data.*.BytesReceived",
-                    "data_type": "numeric"
-                },
-                {
-                    "data_path": "action_result.data.*.Bytes",
-                    "data_type": "numeric"
-                },
-                {
-                    "data_path": "action_result.data.*.BytesSent",
-                    "data_type": "numeric"
-                },
-                {
-                    "data_path": "action_result.data.*.Message",
->>>>>>> 35128476
                     "data_type": "numeric"
                 },
                 {
@@ -1098,9 +720,14 @@
                     "data_type": "numeric"
                 },
                 {
-<<<<<<< HEAD
                     "data_path": "action_result.parameter.end_time",
-=======
+                    "data_type": "numeric"
+                },
+                {
+                    "data_path": "action_result.parameter.fields_filter",
+                    "data_type": "string"
+                },
+                {
                     "data_path": "action_result.parameter.ip",
                     "data_type": "string",
                     "contains": [
@@ -1108,38 +735,295 @@
                     ]
                 },
                 {
+                    "data_path": "action_result.parameter.offense_id",
+                    "data_type": "numeric",
+                    "contains": [
+                        "qradar offense id"
+                    ]
+                },
+                {
                     "data_path": "action_result.parameter.start_time",
->>>>>>> 35128476
-                    "data_type": "numeric"
-                },
-                {
-                    "data_path": "action_result.parameter.fields_filter",
-                    "data_type": "string"
-                },
-                {
-<<<<<<< HEAD
-                    "data_path": "action_result.parameter.ip",
+                    "data_type": "numeric"
+                },
+                {
+                    "data_path": "action_result.data.*.FTP Pass",
+                    "data_type": "string"
+                },
+                {
+                    "data_path": "action_result.data.*.FTP RETR File",
+                    "data_type": "string"
+                },
+                {
+                    "data_path": "action_result.data.*.FTP User",
+                    "data_type": "string"
+                },
+                {
+                    "data_path": "action_result.data.*.Google Search Terms",
+                    "data_type": "string"
+                },
+                {
+                    "data_path": "action_result.data.*.HTTP Content-Type",
+                    "data_type": "string"
+                },
+                {
+                    "data_path": "action_result.data.*.HTTP GET Request",
+                    "data_type": "string"
+                },
+                {
+                    "data_path": "action_result.data.*.HTTP Host",
+                    "data_type": "string"
+                },
+                {
+                    "data_path": "action_result.data.*.HTTP Referer",
+                    "data_type": "string"
+                },
+                {
+                    "data_path": "action_result.data.*.HTTP Response Code",
+                    "data_type": "string"
+                },
+                {
+                    "data_path": "action_result.data.*.HTTP Server",
+                    "data_type": "string"
+                },
+                {
+                    "data_path": "action_result.data.*.HTTP User-Agent",
+                    "data_type": "string"
+                },
+                {
+                    "data_path": "action_result.data.*.HTTP Version",
+                    "data_type": "string"
+                },
+                {
+                    "data_path": "action_result.data.*.SMTP From",
+                    "data_type": "string"
+                },
+                {
+                    "data_path": "action_result.data.*.SMTP HELO",
+                    "data_type": "string"
+                },
+                {
+                    "data_path": "action_result.data.*.SMTP To",
+                    "data_type": "string"
+                },
+                {
+                    "data_path": "action_result.data.*.applicationid",
+                    "data_type": "string"
+                },
+                {
+                    "data_path": "action_result.data.*.applicationname_applicationid",
+                    "data_type": "string",
+                    "column_name": "Application Name",
+                    "column_order": 12
+                },
+                {
+                    "data_path": "action_result.data.*.category",
+                    "data_type": "string"
+                },
+                {
+                    "data_path": "action_result.data.*.categoryname_category",
+                    "data_type": "string",
+                    "column_name": "Category Name",
+                    "column_order": 13
+                },
+                {
+                    "data_path": "action_result.data.*.credibility",
+                    "data_type": "string"
+                },
+                {
+                    "data_path": "action_result.data.*.destinationasn",
+                    "data_type": "string"
+                },
+                {
+                    "data_path": "action_result.data.*.destinationbytes",
+                    "data_type": "string",
+                    "column_name": "Bytes to dest",
+                    "column_order": 6
+                },
+                {
+                    "data_path": "action_result.data.*.destinationdscp",
+                    "data_type": "string"
+                },
+                {
+                    "data_path": "action_result.data.*.destinationflags",
+                    "data_type": "string"
+                },
+                {
+                    "data_path": "action_result.data.*.destinationifindex",
+                    "data_type": "string"
+                },
+                {
+                    "data_path": "action_result.data.*.destinationip",
                     "data_type": "string",
                     "contains": [
                         "ip"
-                    ]
-=======
-                    "data_path": "action_result.parameter.end_time",
-                    "data_type": "numeric"
->>>>>>> 35128476
-                },
-                {
-                    "data_path": "action_result.parameter.offense_id",
-                    "data_type": "numeric",
-                    "contains": [
-                        "qradar offense id"
-                    ]
-                },
-                {
-<<<<<<< HEAD
-                    "data_path": "action_result.parameter.start_time",
-                    "data_type": "numeric"
-=======
+                    ],
+                    "column_name": "Destination IP",
+                    "column_order": 3
+                },
+                {
+                    "data_path": "action_result.data.*.destinationpackets",
+                    "data_type": "string",
+                    "column_name": "Packets to dest",
+                    "column_order": 5
+                },
+                {
+                    "data_path": "action_result.data.*.destinationpayload",
+                    "data_type": "string"
+                },
+                {
+                    "data_path": "action_result.data.*.destinationport",
+                    "data_type": "string",
+                    "contains": [
+                        "port"
+                    ],
+                    "column_name": "Destination Port",
+                    "column_order": 4
+                },
+                {
+                    "data_path": "action_result.data.*.destinationprecedence",
+                    "data_type": "string"
+                },
+                {
+                    "data_path": "action_result.data.*.destinationv6",
+                    "data_type": "string",
+                    "column_name": "Destination V6",
+                    "column_order": 14
+                },
+                {
+                    "data_path": "action_result.data.*.firstpackettime",
+                    "data_type": "string",
+                    "column_name": "First Packet Time",
+                    "column_order": 9
+                },
+                {
+                    "data_path": "action_result.data.*.flowbias",
+                    "data_type": "string"
+                },
+                {
+                    "data_path": "action_result.data.*.flowdirection",
+                    "data_type": "string"
+                },
+                {
+                    "data_path": "action_result.data.*.flowinterface",
+                    "data_type": "string"
+                },
+                {
+                    "data_path": "action_result.data.*.flowinterfaceid",
+                    "data_type": "string"
+                },
+                {
+                    "data_path": "action_result.data.*.flowsource",
+                    "data_type": "string"
+                },
+                {
+                    "data_path": "action_result.data.*.flowtype",
+                    "data_type": "string"
+                },
+                {
+                    "data_path": "action_result.data.*.fullmatchlist",
+                    "data_type": "string"
+                },
+                {
+                    "data_path": "action_result.data.*.geographic",
+                    "data_type": "string"
+                },
+                {
+                    "data_path": "action_result.data.*.hasdestinationpayload",
+                    "data_type": "string"
+                },
+                {
+                    "data_path": "action_result.data.*.hasoffense",
+                    "data_type": "string"
+                },
+                {
+                    "data_path": "action_result.data.*.hassourcepayload",
+                    "data_type": "string"
+                },
+                {
+                    "data_path": "action_result.data.*.icmpcode",
+                    "data_type": "string"
+                },
+                {
+                    "data_path": "action_result.data.*.icmptype",
+                    "data_type": "string"
+                },
+                {
+                    "data_path": "action_result.data.*.intervalid",
+                    "data_type": "string"
+                },
+                {
+                    "data_path": "action_result.data.*.isduplicate",
+                    "data_type": "string"
+                },
+                {
+                    "data_path": "action_result.data.*.lastpackettime",
+                    "data_type": "string",
+                    "column_name": "Last Packet Time",
+                    "column_order": 10
+                },
+                {
+                    "data_path": "action_result.data.*.partialmatchlist",
+                    "data_type": "string"
+                },
+                {
+                    "data_path": "action_result.data.*.processorid",
+                    "data_type": "string"
+                },
+                {
+                    "data_path": "action_result.data.*.protocolid",
+                    "data_type": "string"
+                },
+                {
+                    "data_path": "action_result.data.*.protocolname_protocolid",
+                    "data_type": "string",
+                    "column_name": "Protocol",
+                    "column_order": 2
+                },
+                {
+                    "data_path": "action_result.data.*.qid",
+                    "data_type": "string"
+                },
+                {
+                    "data_path": "action_result.data.*.qidname_qid",
+                    "data_type": "string",
+                    "column_name": "QID Name",
+                    "column_order": 16
+                },
+                {
+                    "data_path": "action_result.data.*.relevance",
+                    "data_type": "string"
+                },
+                {
+                    "data_path": "action_result.data.*.retentionbucket",
+                    "data_type": "string"
+                },
+                {
+                    "data_path": "action_result.data.*.severity",
+                    "data_type": "string"
+                },
+                {
+                    "data_path": "action_result.data.*.sourceasn",
+                    "data_type": "string"
+                },
+                {
+                    "data_path": "action_result.data.*.sourcebytes",
+                    "data_type": "string",
+                    "column_name": "Bytes to src",
+                    "column_order": 8
+                },
+                {
+                    "data_path": "action_result.data.*.sourcedscp",
+                    "data_type": "string"
+                },
+                {
+                    "data_path": "action_result.data.*.sourceflags",
+                    "data_type": "string"
+                },
+                {
+                    "data_path": "action_result.data.*.sourceifindex",
+                    "data_type": "string"
+                },
+                {
                     "data_path": "action_result.data.*.sourceip",
                     "data_type": "string",
                     "contains": [
@@ -1149,467 +1033,34 @@
                     "column_order": 0
                 },
                 {
+                    "data_path": "action_result.data.*.sourcepackets",
+                    "data_type": "string",
+                    "column_name": "Packets to src",
+                    "column_order": 7
+                },
+                {
+                    "data_path": "action_result.data.*.sourcepayload",
+                    "data_type": "string"
+                },
+                {
                     "data_path": "action_result.data.*.sourceport",
                     "data_type": "string",
                     "column_name": "Source Port",
                     "column_order": 1
                 },
                 {
-                    "data_path": "action_result.data.*.protocolname_protocolid",
-                    "data_type": "string",
-                    "column_name": "Protocol",
-                    "column_order": 2
-                },
-                {
-                    "data_path": "action_result.data.*.destinationip",
-                    "data_type": "string",
-                    "contains": [
-                        "ip"
-                    ],
-                    "column_name": "Destination IP",
-                    "column_order": 3
-                },
-                {
-                    "data_path": "action_result.data.*.destinationport",
-                    "data_type": "string",
-                    "contains": [
-                        "port"
-                    ],
-                    "column_name": "Destination Port",
-                    "column_order": 4
-                },
-                {
-                    "data_path": "action_result.data.*.destinationpackets",
-                    "data_type": "string",
-                    "column_name": "Packets to dest",
-                    "column_order": 5
-                },
-                {
-                    "data_path": "action_result.data.*.destinationbytes",
-                    "data_type": "string",
-                    "column_name": "Bytes to dest",
-                    "column_order": 6
-                },
-                {
-                    "data_path": "action_result.data.*.sourcepackets",
-                    "data_type": "string",
-                    "column_name": "Packets to src",
-                    "column_order": 7
-                },
-                {
-                    "data_path": "action_result.data.*.sourcebytes",
-                    "data_type": "string",
-                    "column_name": "Bytes to src",
-                    "column_order": 8
-                },
-                {
-                    "data_path": "action_result.data.*.firstpackettime",
-                    "data_type": "string",
-                    "column_name": "First Packet Time",
-                    "column_order": 9
-                },
-                {
-                    "data_path": "action_result.data.*.lastpackettime",
-                    "data_type": "string",
-                    "column_name": "Last Packet Time",
-                    "column_order": 10
-                },
-                {
-                    "data_path": "action_result.data.*.applicationname_applicationid",
-                    "data_type": "string",
-                    "column_name": "Application Name",
-                    "column_order": 12
-                },
-                {
-                    "data_path": "action_result.data.*.categoryname_category",
-                    "data_type": "string",
-                    "column_name": "Category Name",
-                    "column_order": 13
-                },
-                {
-                    "data_path": "action_result.data.*.destinationv6",
-                    "data_type": "string",
-                    "column_name": "Destination V6",
-                    "column_order": 14
-                },
-                {
-                    "data_path": "action_result.data.*.qidname_qid",
-                    "data_type": "string",
-                    "column_name": "QID Name",
-                    "column_order": 16
+                    "data_path": "action_result.data.*.sourceprecedence",
+                    "data_type": "string"
                 },
                 {
                     "data_path": "action_result.data.*.sourcev6",
                     "data_type": "string"
                 },
                 {
-                    "data_path": "action_result.data.*.hasoffense",
-                    "data_type": "string"
-                },
-                {
                     "data_path": "action_result.data.*.starttime",
                     "data_type": "string"
                 },
                 {
-                    "data_path": "action_result.data.*.destinationpayload",
-                    "data_type": "string"
->>>>>>> 35128476
-                },
-                {
-                    "data_path": "action_result.data.*.FTP Pass",
-                    "data_type": "string"
-                },
-                {
-                    "data_path": "action_result.data.*.FTP RETR File",
-                    "data_type": "string"
-                },
-                {
-                    "data_path": "action_result.data.*.FTP User",
-                    "data_type": "string"
-                },
-                {
-                    "data_path": "action_result.data.*.Google Search Terms",
-                    "data_type": "string"
-                },
-                {
-                    "data_path": "action_result.data.*.HTTP Content-Type",
-                    "data_type": "string"
-                },
-                {
-                    "data_path": "action_result.data.*.HTTP GET Request",
-                    "data_type": "string"
-                },
-                {
-                    "data_path": "action_result.data.*.HTTP Host",
-                    "data_type": "string"
-                },
-                {
-                    "data_path": "action_result.data.*.HTTP Referer",
-                    "data_type": "string"
-                },
-                {
-                    "data_path": "action_result.data.*.HTTP Response Code",
-                    "data_type": "string"
-                },
-                {
-                    "data_path": "action_result.data.*.HTTP Server",
-                    "data_type": "string"
-                },
-                {
-                    "data_path": "action_result.data.*.HTTP User-Agent",
-                    "data_type": "string"
-                },
-                {
-                    "data_path": "action_result.data.*.HTTP Version",
-                    "data_type": "string"
-                },
-                {
-                    "data_path": "action_result.data.*.SMTP From",
-                    "data_type": "string"
-                },
-                {
-                    "data_path": "action_result.data.*.SMTP HELO",
-                    "data_type": "string"
-                },
-                {
-                    "data_path": "action_result.data.*.SMTP To",
-                    "data_type": "string"
-                },
-                {
-                    "data_path": "action_result.data.*.applicationid",
-                    "data_type": "string"
-                },
-                {
-<<<<<<< HEAD
-                    "data_path": "action_result.data.*.applicationname_applicationid",
-                    "data_type": "string",
-                    "column_name": "Application Name",
-                    "column_order": 12
-                },
-                {
-=======
->>>>>>> 35128476
-                    "data_path": "action_result.data.*.category",
-                    "data_type": "string"
-                },
-                {
-<<<<<<< HEAD
-                    "data_path": "action_result.data.*.categoryname_category",
-                    "data_type": "string",
-                    "column_name": "Category Name",
-                    "column_order": 13
-                },
-                {
-=======
->>>>>>> 35128476
-                    "data_path": "action_result.data.*.credibility",
-                    "data_type": "string"
-                },
-                {
-                    "data_path": "action_result.data.*.destinationasn",
-                    "data_type": "string"
-                },
-                {
-<<<<<<< HEAD
-                    "data_path": "action_result.data.*.destinationbytes",
-                    "data_type": "string",
-                    "column_name": "Bytes to dest",
-                    "column_order": 6
-                },
-                {
-=======
->>>>>>> 35128476
-                    "data_path": "action_result.data.*.destinationdscp",
-                    "data_type": "string"
-                },
-                {
-                    "data_path": "action_result.data.*.destinationflags",
-                    "data_type": "string"
-                },
-                {
-                    "data_path": "action_result.data.*.destinationifindex",
-                    "data_type": "string"
-                },
-                {
-<<<<<<< HEAD
-                    "data_path": "action_result.data.*.destinationip",
-                    "data_type": "string",
-                    "contains": [
-                        "ip"
-                    ],
-                    "column_name": "Destination IP",
-                    "column_order": 3
-                },
-                {
-                    "data_path": "action_result.data.*.destinationpackets",
-                    "data_type": "string",
-                    "column_name": "Packets to dest",
-                    "column_order": 5
-                },
-                {
-                    "data_path": "action_result.data.*.destinationpayload",
-                    "data_type": "string"
-                },
-                {
-                    "data_path": "action_result.data.*.destinationport",
-                    "data_type": "string",
-                    "contains": [
-                        "port"
-                    ],
-                    "column_name": "Destination Port",
-                    "column_order": 4
-                },
-                {
-=======
->>>>>>> 35128476
-                    "data_path": "action_result.data.*.destinationprecedence",
-                    "data_type": "string"
-                },
-                {
-<<<<<<< HEAD
-                    "data_path": "action_result.data.*.destinationv6",
-                    "data_type": "string",
-                    "column_name": "Destination V6",
-                    "column_order": 14
-                },
-                {
-                    "data_path": "action_result.data.*.firstpackettime",
-                    "data_type": "string",
-                    "column_name": "First Packet Time",
-                    "column_order": 9
-                },
-                {
-=======
->>>>>>> 35128476
-                    "data_path": "action_result.data.*.flowbias",
-                    "data_type": "string"
-                },
-                {
-                    "data_path": "action_result.data.*.flowdirection",
-                    "data_type": "string"
-                },
-                {
-                    "data_path": "action_result.data.*.flowinterface",
-                    "data_type": "string"
-                },
-                {
-                    "data_path": "action_result.data.*.flowinterfaceid",
-                    "data_type": "string"
-                },
-                {
-                    "data_path": "action_result.data.*.flowsource",
-                    "data_type": "string"
-                },
-                {
-                    "data_path": "action_result.data.*.flowtype",
-                    "data_type": "string"
-                },
-                {
-                    "data_path": "action_result.data.*.fullmatchlist",
-                    "data_type": "string"
-                },
-                {
-                    "data_path": "action_result.data.*.geographic",
-                    "data_type": "string"
-                },
-                {
-                    "data_path": "action_result.data.*.hasdestinationpayload",
-                    "data_type": "string"
-                },
-                {
-<<<<<<< HEAD
-                    "data_path": "action_result.data.*.hasoffense",
-                    "data_type": "string"
-                },
-                {
-=======
->>>>>>> 35128476
-                    "data_path": "action_result.data.*.hassourcepayload",
-                    "data_type": "string"
-                },
-                {
-                    "data_path": "action_result.data.*.icmpcode",
-                    "data_type": "string"
-                },
-                {
-                    "data_path": "action_result.data.*.icmptype",
-                    "data_type": "string"
-                },
-                {
-                    "data_path": "action_result.data.*.intervalid",
-                    "data_type": "string"
-                },
-                {
-                    "data_path": "action_result.data.*.isduplicate",
-                    "data_type": "string"
-                },
-                {
-<<<<<<< HEAD
-                    "data_path": "action_result.data.*.lastpackettime",
-                    "data_type": "string",
-                    "column_name": "Last Packet Time",
-                    "column_order": 10
-                },
-                {
-=======
->>>>>>> 35128476
-                    "data_path": "action_result.data.*.partialmatchlist",
-                    "data_type": "string"
-                },
-                {
-                    "data_path": "action_result.data.*.processorid",
-                    "data_type": "string"
-                },
-                {
-                    "data_path": "action_result.data.*.protocolid",
-                    "data_type": "string"
-                },
-                {
-<<<<<<< HEAD
-                    "data_path": "action_result.data.*.protocolname_protocolid",
-                    "data_type": "string",
-                    "column_name": "Protocol",
-                    "column_order": 2
-                },
-                {
-=======
->>>>>>> 35128476
-                    "data_path": "action_result.data.*.qid",
-                    "data_type": "string"
-                },
-                {
-<<<<<<< HEAD
-                    "data_path": "action_result.data.*.qidname_qid",
-                    "data_type": "string",
-                    "column_name": "QID Name",
-                    "column_order": 16
-                },
-                {
-=======
->>>>>>> 35128476
-                    "data_path": "action_result.data.*.relevance",
-                    "data_type": "string"
-                },
-                {
-                    "data_path": "action_result.data.*.retentionbucket",
-                    "data_type": "string"
-                },
-                {
-                    "data_path": "action_result.data.*.severity",
-                    "data_type": "string"
-                },
-                {
-                    "data_path": "action_result.data.*.sourceasn",
-                    "data_type": "string"
-                },
-                {
-<<<<<<< HEAD
-                    "data_path": "action_result.data.*.sourcebytes",
-                    "data_type": "string",
-                    "column_name": "Bytes to src",
-                    "column_order": 8
-                },
-                {
-=======
->>>>>>> 35128476
-                    "data_path": "action_result.data.*.sourcedscp",
-                    "data_type": "string"
-                },
-                {
-                    "data_path": "action_result.data.*.sourceflags",
-                    "data_type": "string"
-                },
-                {
-                    "data_path": "action_result.data.*.sourceifindex",
-                    "data_type": "string"
-                },
-                {
-<<<<<<< HEAD
-                    "data_path": "action_result.data.*.sourceip",
-                    "data_type": "string",
-                    "contains": [
-                        "ip"
-                    ],
-                    "column_name": "Source IP",
-                    "column_order": 0
-                },
-                {
-                    "data_path": "action_result.data.*.sourcepackets",
-                    "data_type": "string",
-                    "column_name": "Packets to src",
-                    "column_order": 7
-                },
-                {
-=======
->>>>>>> 35128476
-                    "data_path": "action_result.data.*.sourcepayload",
-                    "data_type": "string"
-                },
-                {
-<<<<<<< HEAD
-                    "data_path": "action_result.data.*.sourceport",
-                    "data_type": "string",
-                    "column_name": "Source Port",
-                    "column_order": 1
-                },
-                {
-=======
->>>>>>> 35128476
-                    "data_path": "action_result.data.*.sourceprecedence",
-                    "data_type": "string"
-                },
-                {
-<<<<<<< HEAD
-                    "data_path": "action_result.data.*.sourcev6",
-                    "data_type": "string"
-                },
-                {
-                    "data_path": "action_result.data.*.starttime",
-                    "data_type": "string"
-                },
-                {
-=======
->>>>>>> 35128476
                     "data_path": "action_result.data.*.viewobjectpair",
                     "data_type": "string"
                 },
@@ -1654,13 +1105,6 @@
             },
             "output": [
                 {
-<<<<<<< HEAD
-=======
-                    "data_path": "action_result.summary",
-                    "data_type": "string"
-                },
-                {
->>>>>>> 35128476
                     "data_path": "action_result.status",
                     "data_type": "string"
                 },
@@ -1672,7 +1116,6 @@
                     ]
                 },
                 {
-<<<<<<< HEAD
                     "data_path": "action_result.data.*.categories",
                     "data_type": "string"
                 },
@@ -1701,7 +1144,40 @@
                 {
                     "data_path": "action_result.data.*.credibility",
                     "data_type": "numeric"
-=======
+                },
+                {
+                    "data_path": "action_result.data.*.description",
+                    "data_type": "string",
+                    "column_name": "Description",
+                    "column_order": 4
+                },
+                {
+                    "data_path": "action_result.data.*.destination_networks",
+                    "data_type": "string"
+                },
+                {
+                    "data_path": "action_result.data.*.device_count",
+                    "data_type": "numeric"
+                },
+                {
+                    "data_path": "action_result.data.*.event_count",
+                    "data_type": "numeric",
+                    "column_name": "Event Count",
+                    "column_order": 6
+                },
+                {
+                    "data_path": "action_result.data.*.flow_count",
+                    "data_type": "numeric",
+                    "column_name": "Flow Count",
+                    "column_order": 7
+                },
+                {
+                    "data_path": "action_result.data.*.follow_up",
+                    "data_type": "boolean",
+                    "column_name": "Follow Up",
+                    "column_order": 14
+                },
+                {
                     "data_path": "action_result.data.*.id",
                     "data_type": "numeric",
                     "contains": [
@@ -1711,259 +1187,94 @@
                     "column_order": 0
                 },
                 {
-                    "data_path": "action_result.data.*.offense_source",
-                    "data_type": "string",
-                    "column_name": "Offense Source",
-                    "contains": [
-                        "ip"
-                    ],
-                    "column_order": 1
-                },
-                {
-                    "data_path": "action_result.data.*.status",
-                    "data_type": "string",
-                    "column_name": "Status",
-                    "column_order": 2
-                },
-                {
-                    "data_path": "action_result.data.*.source_network",
-                    "data_type": "string",
-                    "column_name": "Source Network",
-                    "column_order": 3
->>>>>>> 35128476
-                },
-                {
-                    "data_path": "action_result.data.*.description",
-                    "data_type": "string",
-                    "column_name": "Description",
-                    "column_order": 4
-                },
-                {
-<<<<<<< HEAD
-                    "data_path": "action_result.data.*.destination_networks",
-                    "data_type": "string"
-                },
-                {
-                    "data_path": "action_result.data.*.device_count",
-                    "data_type": "numeric"
-=======
                     "data_path": "action_result.data.*.inactive",
                     "data_type": "boolean",
                     "column_name": "Inactive",
                     "column_order": 5
->>>>>>> 35128476
-                },
-                {
-                    "data_path": "action_result.data.*.event_count",
-                    "data_type": "numeric",
-                    "column_name": "Event Count",
-                    "column_order": 6
-                },
-                {
-                    "data_path": "action_result.data.*.flow_count",
-                    "data_type": "numeric",
-                    "column_name": "Flow Count",
-                    "column_order": 7
-                },
-                {
-<<<<<<< HEAD
-                    "data_path": "action_result.data.*.follow_up",
-                    "data_type": "boolean",
-                    "column_name": "Follow Up",
-                    "column_order": 14
-                },
-                {
-                    "data_path": "action_result.data.*.id",
-                    "data_type": "numeric",
-                    "contains": [
-                        "qradar offense id"
-                    ],
-                    "column_name": "Offense Id",
-                    "column_order": 0
-                },
-                {
-                    "data_path": "action_result.data.*.inactive",
-                    "data_type": "boolean",
-                    "column_name": "Inactive",
-                    "column_order": 5
-=======
+                },
+                {
+                    "data_path": "action_result.data.*.last_updated_time",
+                    "data_type": "numeric",
+                    "column_name": "Last Updated Time",
+                    "column_order": 13
+                },
+                {
+                    "data_path": "action_result.data.*.local_destination_count",
+                    "data_type": "numeric"
+                },
+                {
+                    "data_path": "action_result.data.*.magnitude",
+                    "data_type": "numeric",
+                    "column_name": "Magnitude",
+                    "column_order": 15
+                },
+                {
+                    "data_path": "action_result.data.*.offense_source",
+                    "data_type": "string",
+                    "column_name": "Offense Source",
+                    "contains": [
+                        "ip"
+                    ],
+                    "column_order": 1
+                },
+                {
+                    "data_path": "action_result.data.*.offense_type",
+                    "data_type": "numeric"
+                },
+                {
+                    "data_path": "action_result.data.*.policy_category_count",
+                    "data_type": "numeric"
+                },
+                {
+                    "data_path": "action_result.data.*.protected",
+                    "data_type": "boolean"
+                },
+                {
+                    "data_path": "action_result.data.*.relevance",
+                    "data_type": "numeric"
+                },
+                {
+                    "data_path": "action_result.data.*.remote_destination_count",
+                    "data_type": "numeric"
+                },
+                {
+                    "data_path": "action_result.data.*.security_category_count",
+                    "data_type": "numeric"
+                },
+                {
+                    "data_path": "action_result.data.*.severity",
+                    "data_type": "numeric",
+                    "column_name": "Severity",
+                    "column_order": 12
+                },
+                {
+                    "data_path": "action_result.data.*.source_count",
+                    "data_type": "numeric"
+                },
+                {
+                    "data_path": "action_result.data.*.source_network",
+                    "data_type": "string",
+                    "column_name": "Source Network",
+                    "column_order": 3
+                },
+                {
                     "data_path": "action_result.data.*.start_time",
                     "data_type": "numeric",
                     "column_name": "Start Time",
                     "column_order": 8
                 },
                 {
-                    "data_path": "action_result.data.*.close_time",
-                    "data_type": "numeric",
-                    "column_name": "Close Time",
-                    "column_order": 9
-                },
-                {
-                    "data_path": "action_result.data.*.closing_user",
-                    "data_type": "string",
-                    "column_name": "Closing User",
-                    "column_order": 10
-                },
-                {
-                    "data_path": "action_result.data.*.closing_reason_id",
-                    "data_type": "numeric",
-                    "column_name": "Closing Reason Id",
-                    "column_order": 11
-                },
-                {
-                    "data_path": "action_result.data.*.severity",
-                    "data_type": "numeric",
-                    "column_name": "Severity",
-                    "column_order": 12
->>>>>>> 35128476
-                },
-                {
-                    "data_path": "action_result.data.*.last_updated_time",
-                    "data_type": "numeric",
-                    "column_name": "Last Updated Time",
-                    "column_order": 13
-                },
-                {
-<<<<<<< HEAD
-                    "data_path": "action_result.data.*.local_destination_count",
-                    "data_type": "numeric"
-=======
-                    "data_path": "action_result.data.*.follow_up",
-                    "data_type": "boolean",
-                    "column_name": "Follow Up",
-                    "column_order": 14
->>>>>>> 35128476
-                },
-                {
-                    "data_path": "action_result.data.*.magnitude",
-                    "data_type": "numeric",
-                    "column_name": "Magnitude",
-                    "column_order": 15
-                },
-                {
-<<<<<<< HEAD
-                    "data_path": "action_result.data.*.offense_source",
-                    "data_type": "string",
-                    "column_name": "Offense Source",
-                    "contains": [
-                        "ip"
-                    ],
-                    "column_order": 1
-                },
-                {
-                    "data_path": "action_result.data.*.offense_type",
-                    "data_type": "numeric"
-                },
-                {
-                    "data_path": "action_result.data.*.policy_category_count",
-                    "data_type": "numeric"
-                },
-                {
-                    "data_path": "action_result.data.*.protected",
-                    "data_type": "boolean"
-                },
-                {
-                    "data_path": "action_result.data.*.relevance",
-                    "data_type": "numeric"
-                },
-                {
-                    "data_path": "action_result.data.*.remote_destination_count",
-                    "data_type": "numeric"
-                },
-                {
-                    "data_path": "action_result.data.*.security_category_count",
-                    "data_type": "numeric"
-                },
-                {
-                    "data_path": "action_result.data.*.severity",
-                    "data_type": "numeric",
-                    "column_name": "Severity",
-                    "column_order": 12
-                },
-                {
-                    "data_path": "action_result.data.*.source_count",
-                    "data_type": "numeric"
-                },
-                {
-                    "data_path": "action_result.data.*.source_network",
-                    "data_type": "string",
-                    "column_name": "Source Network",
-                    "column_order": 3
-                },
-                {
-                    "data_path": "action_result.data.*.start_time",
-                    "data_type": "numeric",
-                    "column_name": "Start Time",
-                    "column_order": 8
-                },
-                {
                     "data_path": "action_result.data.*.status",
                     "data_type": "string",
                     "column_name": "Status",
                     "column_order": 2
-=======
-                    "data_path": "action_result.data.*.offense_type",
-                    "data_type": "numeric"
-                },
-                {
-                    "data_path": "action_result.data.*.categories",
-                    "data_type": "string"
-                },
-                {
-                    "data_path": "action_result.data.*.category_count",
-                    "data_type": "numeric"
-                },
-                {
-                    "data_path": "action_result.data.*.credibility",
-                    "data_type": "numeric"
-                },
-                {
-                    "data_path": "action_result.data.*.destination_networks",
-                    "data_type": "string"
-                },
-                {
-                    "data_path": "action_result.data.*.device_count",
-                    "data_type": "numeric"
-                },
-                {
-                    "data_path": "action_result.data.*.local_destination_count",
-                    "data_type": "numeric"
-                },
-                {
-                    "data_path": "action_result.data.*.policy_category_count",
-                    "data_type": "numeric"
-                },
-                {
-                    "data_path": "action_result.data.*.protected",
-                    "data_type": "boolean"
-                },
-                {
-                    "data_path": "action_result.data.*.relevance",
-                    "data_type": "numeric"
-                },
-                {
-                    "data_path": "action_result.data.*.remote_destination_count",
-                    "data_type": "numeric"
-                },
-                {
-                    "data_path": "action_result.data.*.security_category_count",
-                    "data_type": "numeric"
-                },
-                {
-                    "data_path": "action_result.data.*.source_count",
-                    "data_type": "numeric"
->>>>>>> 35128476
                 },
                 {
                     "data_path": "action_result.data.*.username_count",
                     "data_type": "numeric"
                 },
                 {
-<<<<<<< HEAD
                     "data_path": "action_result.summary",
-=======
-                    "data_path": " action_result.data.*.assigned_to",
->>>>>>> 35128476
                     "data_type": "string"
                 },
                 {
@@ -2005,7 +1316,6 @@
             },
             "output": [
                 {
-<<<<<<< HEAD
                     "data_path": "action_result.status",
                     "data_type": "string"
                 },
@@ -2017,44 +1327,47 @@
                     ]
                 },
                 {
-=======
+                    "data_path": "action_result.data.*.events.*.category",
+                    "data_type": "string"
+                },
+                {
+                    "data_path": "action_result.data.*.events.*.destinationip",
+                    "data_type": "string"
+                },
+                {
+                    "data_path": "action_result.data.*.events.*.destinationport",
+                    "data_type": "string"
+                },
+                {
+                    "data_path": "action_result.data.*.events.*.eventcount",
+                    "data_type": "string"
+                },
+                {
+                    "data_path": "action_result.data.*.events.*.identityip",
+                    "data_type": "string"
+                },
+                {
+                    "data_path": "action_result.data.*.events.*.logsourceid",
+                    "data_type": "string"
+                },
+                {
+                    "data_path": "action_result.data.*.events.*.magnitude",
+                    "data_type": "string"
+                },
+                {
+                    "data_path": "action_result.data.*.events.*.protocolid",
+                    "data_type": "string"
+                },
+                {
                     "data_path": "action_result.data.*.events.*.qid",
                     "data_type": "string"
                 },
                 {
->>>>>>> 35128476
-                    "data_path": "action_result.data.*.events.*.category",
-                    "data_type": "string"
-                },
-                {
-<<<<<<< HEAD
-                    "data_path": "action_result.data.*.events.*.destinationip",
-                    "data_type": "string"
-                },
-                {
-                    "data_path": "action_result.data.*.events.*.destinationport",
-                    "data_type": "string"
-                },
-                {
-                    "data_path": "action_result.data.*.events.*.eventcount",
-                    "data_type": "string"
-                },
-                {
-                    "data_path": "action_result.data.*.events.*.identityip",
-                    "data_type": "string"
-                },
-                {
-                    "data_path": "action_result.data.*.events.*.logsourceid",
-                    "data_type": "string"
-                },
-                {
-                    "data_path": "action_result.data.*.events.*.magnitude",
-=======
                     "data_path": "action_result.data.*.events.*.sourceip",
                     "data_type": "string"
                 },
                 {
-                    "data_path": "action_result.data.*.events.*.magnitude",
+                    "data_path": "action_result.data.*.events.*.sourceport",
                     "data_type": "string"
                 },
                 {
@@ -2062,51 +1375,6 @@
                     "data_type": "string"
                 },
                 {
-                    "data_path": "action_result.data.*.events.*.eventcount",
-                    "data_type": "string"
-                },
-                {
-                    "data_path": "action_result.data.*.events.*.identityip",
->>>>>>> 35128476
-                    "data_type": "string"
-                },
-                {
-                    "data_path": "action_result.data.*.events.*.protocolid",
-                    "data_type": "string"
-                },
-                {
-<<<<<<< HEAD
-                    "data_path": "action_result.data.*.events.*.qid",
-                    "data_type": "string"
-                },
-                {
-                    "data_path": "action_result.data.*.events.*.sourceip",
-                    "data_type": "string"
-                },
-                {
-                    "data_path": "action_result.data.*.events.*.sourceport",
-                    "data_type": "string"
-                },
-                {
-                    "data_path": "action_result.data.*.events.*.starttime",
-=======
-                    "data_path": "action_result.data.*.events.*.sourceport",
-                    "data_type": "string"
-                },
-                {
-                    "data_path": "action_result.data.*.events.*.logsourceid",
-                    "data_type": "string"
-                },
-                {
-                    "data_path": "action_result.data.*.events.*.destinationip",
-                    "data_type": "string"
-                },
-                {
-                    "data_path": "action_result.data.*.events.*.destinationport",
->>>>>>> 35128476
-                    "data_type": "string"
-                },
-                {
                     "data_path": "action_result.data.*.events.*.username",
                     "data_type": "string",
                     "contains": [
@@ -2114,7 +1382,6 @@
                     ]
                 },
                 {
-<<<<<<< HEAD
                     "data_path": "action_result.summary",
                     "data_type": "string"
                 },
@@ -2163,13 +1430,10 @@
             },
             "output": [
                 {
-=======
->>>>>>> 35128476
                     "data_path": "action_result.status",
                     "data_type": "string"
                 },
                 {
-<<<<<<< HEAD
                     "data_path": "action_result.parameter.reference_set_name",
                     "data_type": "string"
                 },
@@ -2193,17 +1457,10 @@
                     "column_order": 1
                 },
                 {
-=======
-                    "data_path": "action_result.message",
-                    "data_type": "string"
-                },
-                {
->>>>>>> 35128476
                     "data_path": "action_result.summary",
                     "data_type": "string"
                 },
                 {
-<<<<<<< HEAD
                     "data_path": "summary.total_objects",
                     "data_type": "numeric"
                 },
@@ -2431,13 +1688,6 @@
                 {
                     "data_path": "action_result.summary",
                     "data_type": "string"
-=======
-                    "data_path": "action_result.parameter.query",
-                    "data_type": "string",
-                    "contains": [
-                        "qradar ariel query"
-                    ]
->>>>>>> 35128476
                 },
                 {
                     "data_path": "summary.total_objects",
@@ -2449,7 +1699,6 @@
                 }
             ],
             "versions": "EQ(*)"
-<<<<<<< HEAD
         },
         {
             "action": "add note",
@@ -2528,8 +1777,6 @@
                 "type": "table",
                 "height": 5
             }
-=======
->>>>>>> 35128476
         },
         {
             "action": "on poll",
