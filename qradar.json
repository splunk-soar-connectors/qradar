--- conflicted
+++ resolved
@@ -5,38 +5,22 @@
     "type": "siem",
     "publisher": "Splunk",
     "main_module": "qradar_connector.py",
-<<<<<<< HEAD
     "app_version": "2.2.0",
-=======
-    "app_version": "2.1.3",
->>>>>>> 91bee160
     "latest_tested_versions": [
         "On-premise v7.3.1",
         "On-premise v7.4.3"
     ],
-<<<<<<< HEAD
     "utctime_updated": "2022-01-07T21:35:57.000000Z",
-=======
-    "utctime_updated": "2021-08-06T11:29:56.000000Z",
->>>>>>> 91bee160
     "package_name": "phantom_qradar",
     "product_vendor": "IBM",
     "product_name": "QRadar",
     "product_version_regex": ".*",
-<<<<<<< HEAD
     "min_phantom_version": "5.1.0",
     "fips_compliant": true,
     "python_version": "3",
     "logo": "logo_ibmqradar.svg",
     "logo_dark": "logo_ibmqradar_dark.svg",
     "license": "Copyright (c) 2016-2022 Splunk Inc.",
-=======
-    "min_phantom_version": "4.9.39220",
-    "python_version": "3",
-    "logo": "logo_ibmqradar.svg",
-    "logo_dark": "logo_ibmqradar_dark.svg",
-    "license": "Copyright (c) 2016-2021 Splunk Inc.",
->>>>>>> 91bee160
     "app_config_render": "default",
     "configuration": {
         "device": {
@@ -1620,14 +1604,10 @@
                 },
                 {
                     "data_path": "action_result.data.*.isduplicate",
-<<<<<<< HEAD
                     "data_type": "boolean",
                     "example_values": [
                         false
                     ]
-=======
-                    "data_type": "boolean"
->>>>>>> 91bee160
                 },
                 {
                     "data_path": "action_result.data.*.lastpackettime",
@@ -1791,7 +1771,6 @@
                 {
                     "data_path": "action_result.data.*.starttime",
                     "data_type": "numeric",
-<<<<<<< HEAD
                     "example_values": [
                         1559905201000
                     ]
@@ -1801,10 +1780,6 @@
                     "data_type": "string",
                     "example_values": [
                         "Flow Aggregation Count:2"
-=======
-                    "example_values": [
-                        1559905201000
->>>>>>> 91bee160
                     ]
                 },
                 {
@@ -3559,11 +3534,7 @@
                     "data_path": "action_result.parameter.note_text",
                     "data_type": "string",
                     "example_values": [
-<<<<<<< HEAD
                         "Note Added By Root"
-=======
-                        "Note Added By Phantom"
->>>>>>> 91bee160
                     ]
                 },
                 {
