--- conflicted
+++ resolved
@@ -5,11 +5,7 @@
     "type": "siem",
     "publisher": "Splunk",
     "main_module": "qradar_connector.py",
-<<<<<<< HEAD
     "app_version": "2.2.0",
-=======
-    "app_version": "2.1.5",
->>>>>>> c41515a3
     "latest_tested_versions": [
         "On-premise v7.3.1"
     ],
