--- conflicted
+++ resolved
@@ -1,8 +1,4 @@
 # File: qradar_connector.py
-<<<<<<< HEAD
-=======
-# Copyright (c) 2016-2021 Splunk Inc.
->>>>>>> 91bee160
 #
 # Copyright (c) 2016-2022 Splunk Inc.
 #
@@ -351,7 +347,6 @@
         self._max_events_per_offense = self._config.get('max_events_per_offense')
         self._offense_ingest_start_time = self._config.get('offense_ingest_start_time', 0)
         self._event_ingest_end_time = self._config.get('event_ingest_end_time', 0)
-<<<<<<< HEAD
 
         # Validate 'events_ingest_start_time' configuration parameter
         ret_val, self._events_ingest_start_time = self._validate_integer(self, self._events_ingest_start_time,
@@ -367,21 +362,6 @@
                                                                           QRADAR_OFFENSE_INGEST_START_TIME, True)
         if phantom.is_fail(ret_val):
             return self.get_status()
-=======
-
-        # Validate 'events_ingest_start_time' configuration parameter
-        ret_val, self._events_ingest_start_time = self._validate_integer(self, self._events_ingest_start_time, QRADAR_EVENTS_INGEST_START_TIME_KEY)
-        if phantom.is_fail(ret_val):
-            return self.get_status()
-
-        # Validate 'offense_ingest_start_time', 'event_ingest_end_time' and 'max_events_per_offense' configuration parameters
-        ret_val, self._max_events_per_offense = self._validate_integer(self, self._max_events_per_offense, QRADAR_MAX_EVENTS_PER_OFFENSE)
-        if phantom.is_fail(ret_val):
-            return self.get_status()
-        ret_val, self._offense_ingest_start_time = self._validate_integer(self, self._offense_ingest_start_time, QRADAR_OFFENSE_INGEST_START_TIME, True)
-        if phantom.is_fail(ret_val):
-            return self.get_status()
->>>>>>> 91bee160
         ret_val, self._event_ingest_end_time = self._validate_integer(self, self._event_ingest_end_time, QRADAR_EVENT_INGEST_END_TIME, True)
         if phantom.is_fail(ret_val):
             return self.get_status()
@@ -1141,7 +1121,6 @@
                     container_id, container_artifact_count))
 
                 if container_artifact_count >= self._max_events_per_offense:
-<<<<<<< HEAD
                     self.save_progress("container id({0})'s artifact count({1}) is more than maximum accumulated artifacts count, "
                                        "phantom won't collect artifacts".format(
                                            container_id, container_artifact_count))
@@ -1150,14 +1129,6 @@
                 if self._max_events_per_offense == 1:
                     artifacts_creation_status, artifacts_creation_msg = self._create_offense_artifacts(
                         offense=offense, container_id=container_id, offense_id=offense['id'])
-=======
-                    self.save_progress("container id({0})'s artifact count({1}) is more than maximum accumulated artifacts count, phantom won't collect artifacts".format(
-                        container_id, container_artifact_count))
-                    continue
-
-                if self._max_events_per_offense == 1:
-                    artifacts_creation_status, artifacts_creation_msg = self._create_offense_artifacts(offense=offense, container_id=container_id, offense_id=offense['id'])
->>>>>>> 91bee160
                     if phantom.is_fail(artifacts_creation_status):
                         self.debug_print('Logging the artifact creation failure for the current offense and continuing with the next offense')
                         self.debug_print('Error while creating artifacts for the Offense ID: {0} and Container ID {1}. Error: {2}'
@@ -1181,12 +1152,8 @@
             # starttime by the number of minutes (default is 60 min)
             # mentioned in the asset configuration parameter 'events_ingest_start_time'
             self.save_progress('Offense start time is: {}'.format(int(offense['start_time'])))
-<<<<<<< HEAD
             self.save_progress('Back-dating the event fetching start time relative to offense start time by {} minutes'
                                .format(self._events_ingest_start_time))
-=======
-            self.save_progress('Back-dating the event fetching start time relative to offense start time by {} minutes'.format(self._events_ingest_start_time))
->>>>>>> 91bee160
             self.save_progress('The modified initial epoch is: {} for fetching the events for the offense ID: {}'.format(
                                     int(offense['start_time']) - self._events_ingest_start_time * 60 * 1000, offense_id))
             event_param['start_time'] = int(offense['start_time']) - self._events_ingest_start_time * 60 * 1000
@@ -2162,12 +2129,8 @@
             self.save_progress('After-dating the event end time by {} minutes'.format(self._event_ingest_end_time))
             end_time_msecs = start_time_msecs + self._event_ingest_end_time * 60 * 1000
             if(end_time_msecs > curr_epoch_msecs):
-<<<<<<< HEAD
                 self.debug_print("The modified end_time_msecs to fetch events exceeded the current time so the "
                                  "current time is taken as end_time_msecs")
-=======
-                self.debug_print("The modified end_time_msecs to fetch events exceeded the current time so the current time is taken as end_time_msecs")
->>>>>>> 91bee160
                 end_time_msecs = curr_epoch_msecs
             self.save_progress('The modified end_time_msecs is: {}'.format(end_time_msecs))
 
