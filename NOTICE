--- conflicted
+++ resolved
@@ -1,9 +1,5 @@
 Splunk SOAR QRadar
-<<<<<<< HEAD
 Copyright (c) 2016-2022 Splunk Inc.
-=======
-Copyright (c) 2016-2021 Splunk Inc.
->>>>>>> c41515a3
 
 Third-party Software Attributions:
 
